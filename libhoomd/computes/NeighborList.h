/*
Highly Optimized Object-oriented Many-particle Dynamics -- Blue Edition
(HOOMD-blue) Open Source Software License Copyright 2008-2011 Ames Laboratory
Iowa State University and The Regents of the University of Michigan All rights
reserved.

HOOMD-blue may contain modifications ("Contributions") provided, and to which
copyright is held, by various Contributors who have granted The Regents of the
University of Michigan the right to modify and/or distribute such Contributions.

You may redistribute, use, and create derivate works of HOOMD-blue, in source
and binary forms, provided you abide by the following conditions:

* Redistributions of source code must retain the above copyright notice, this
list of conditions, and the following disclaimer both in the code and
prominently in any materials provided with the distribution.

* Redistributions in binary form must reproduce the above copyright notice, this
list of conditions, and the following disclaimer in the documentation and/or
other materials provided with the distribution.

* All publications and presentations based on HOOMD-blue, including any reports
or published results obtained, in whole or in part, with HOOMD-blue, will
acknowledge its use according to the terms posted at the time of submission on:
http://codeblue.umich.edu/hoomd-blue/citations.html

* Any electronic documents citing HOOMD-Blue will link to the HOOMD-Blue website:
http://codeblue.umich.edu/hoomd-blue/

* Apart from the above required attributions, neither the name of the copyright
holder nor the names of HOOMD-blue's contributors may be used to endorse or
promote products derived from this software without specific prior written
permission.

Disclaimer

THIS SOFTWARE IS PROVIDED BY THE COPYRIGHT HOLDER AND CONTRIBUTORS ``AS IS'' AND
ANY EXPRESS OR IMPLIED WARRANTIES, INCLUDING, BUT NOT LIMITED TO, THE IMPLIED
WARRANTIES OF MERCHANTABILITY, FITNESS FOR A PARTICULAR PURPOSE, AND/OR ANY
WARRANTIES THAT THIS SOFTWARE IS FREE OF INFRINGEMENT ARE DISCLAIMED.

IN NO EVENT SHALL THE COPYRIGHT HOLDER OR CONTRIBUTORS BE LIABLE FOR ANY DIRECT,
INDIRECT, INCIDENTAL, SPECIAL, EXEMPLARY, OR CONSEQUENTIAL DAMAGES (INCLUDING,
BUT NOT LIMITED TO, PROCUREMENT OF SUBSTITUTE GOODS OR SERVICES; LOSS OF USE,
DATA, OR PROFITS; OR BUSINESS INTERRUPTION) HOWEVER CAUSED AND ON ANY THEORY OF
LIABILITY, WHETHER IN CONTRACT, STRICT LIABILITY, OR TORT (INCLUDING NEGLIGENCE
OR OTHERWISE) ARISING IN ANY WAY OUT OF THE USE OF THIS SOFTWARE, EVEN IF
ADVISED OF THE POSSIBILITY OF SUCH DAMAGE.
*/

// Maintainer: joaander

#include <boost/shared_ptr.hpp>
#include <boost/signals.hpp>
#include <vector>

#include "Compute.h"
#include "GPUArray.h"
#include "GPUFlags.h"
#include "Index1D.h"

/*! \file NeighborList.h
    \brief Declares the NeighborList class
*/

#ifdef NVCC
#error This header cannot be compiled by nvcc
#endif

#ifndef __NEIGHBORLIST_H__
#define __NEIGHBORLIST_H__

#ifdef ENABLE_MPI
#include "Communicator.h"
#endif

//! Computes a Neibhorlist from the particles
/*! \b Overview:

    A particle \c i is a neighbor of particle \c j if the distance between
    particle them is less than or equal to \c r_cut. The neighborlist for a given particle
    \c i includes all of these neighbors at a minimum. Other particles particles are included
    in the list: those up to \c r_max which includes a buffer distance so that the neighbor list
    doesn't need to be updated every step.

    There are two ways of storing this information. One is to store only half of the
    neighbors (only those with i < j), and the other is to store all neighbors. There are
    potential tradeoffs between number of computations and memory access complexity for
    each method. NeighborList supports both of these modes via a switch: setStorageMode();

    Some classes with either setting, full or half, but they are faster with the half setting. However,
    others may require that the neighbor list storage mode is set to full.
    
    <b>Data access:</b>
    
    Up to Nmax neighbors can be stored for each particle. Data is stored in a 2D matrix array in memory. Each element
    in the matrix stores the index of the neighbor with the highest bits reserved for flags. An indexer for accessing
    elements can be gotten with getNlistIndexer() and the array itself can be accessed with getNlistArray().

    The number of neighbors for each particle is stored in an auxilliary array accessed with getNNeighArray().
    
     - <code>jf = nlist[nlist_indexer(i,n)]</code> is the index of neighbor \a n of particle \a i, where \a n can vary from
       0 to <code>n_neigh[i] - 1</code>
    
    \a jf includes flags in the highest bits. The format and use of these flags are yet to be determined.
    
    \b Filtering:
    
    By default, a neighbor list includes all particles within a single cutoff distance r_cut. Various filters can be
    applied to remove unwanted neighbors from the list.
     - setFilterBody() prevents two particles of the same body from being neighbors
     - setFilterRcutType() enables individual r_cut values for each pair of particle types
     - setFilterDiameter() enables slj type diameter filtering (TODO: need to specify exactly what this does)
    
    \b Algorithms:

    This base class supplys a dumb O(N^2) algorithm for generating this list. It is very
    slow, but functional. Derived classes implement O(N) efficient straetegies using the CellList.

    <b>Needs updage check:</b>

    When compute() is called, the neighbor list is updated, but only if it needs to be. Checks
    are performed to see if any particle has moved more than half of the buffer distance, and
    only then is the list actually updated. This check can even be avoided for a number of time
    steps by calling setEvery(). If the caller wants to forces a full update, forceUpdate()
    can be called before compute() to do so. Note that if the particle data is resorted,
    an update is automatically forced.

    The CUDA profiler expects the exact same sequence of kernels on every run. Due to the non-deterministic cell list,
    a different sequence of calls may be generated with nlist builds at different times. To work around this problem
    setEvery takes a dist_check parameter. When dist_check=True, the above described behavior is followed. When
    dist_check is false, the nlist is built exactly m_every steps. This is intended for use in profiling only.
    
    \b Exclusions:
    
    Exclusions are stored in \a ex_list, a data structure similar in structure to \a nlist, except this time exclusions
    are stored. User-specified exclusions are stored by tag and translated to indices whenever a particle sort occurs
    (updateExListIdx()). If any exclusions are set, filterNlist() is called after buildNlist(). filterNlist() loops
    through the neighbor list and removes any particles that are excluded. This allows an arbitrary number of exclusions
    to be processed without slowing the performance of the buildNlist() step itself.
    
    <b>Overvlow handling:</b>
    For easy support of derived GPU classes to implement overvlow detectio the overflow condition is storeed in the
    GPUArray \a d_conditions.
    
     - 0: Maximum nlist size (implementations are free to write to this element only in overflow conditions if they
          choose.)
     - Further indices may be added to handle other conditions at a later time.

    Condition flags are to be set during the buildNlist() call and will be checked by compute() which will then 
    take the appropriate action.
    
    \ingroup computes
*/
class NeighborList : public Compute
    {
    public:
        //! Simple enum for the storage modes
        enum storageMode
            {
            half,   //!< Only neighbors i,j are stored where i < j
            full    //!< All neighbors are stored
            };
        
        //! Constructs the compute
        NeighborList(boost::shared_ptr<SystemDefinition> sysdef, Scalar r_cut, Scalar r_buff);
        
        //! Destructor
        virtual ~NeighborList();
        
        //! \name Set parameters
        // @{
        
        //! Change the cuttoff radius
        virtual void setRCut(Scalar r_cut, Scalar r_buff);
        
        //! Change how many timesteps before checking to see if the list should be rebuilt
        /*! \param every Number of time steps to wait before beignning to check if particles have moved a sufficient distance
                   to require a neighbor list upate.
            \param dist_check Set to false to enforce nlist builds exactly \a every steps
        */
        void setEvery(unsigned int every, bool dist_check=true)
            {
            m_every = every;
            m_dist_check = dist_check;
            forceUpdate();
            }
        
        //! Set the storage mode
        /*! \param mode Storage mode to set
            - half only stores neighbors where i < j
            - full stores all neighbors

            The neighborlist is not immediately updated to reflect this change. It will take effect
            when compute is called for the next timestep.
        */
        void setStorageMode(storageMode mode)
            {
            m_storage_mode = mode;
            forceUpdate();
            }
        
        // @}
        //! \name Get properties
        // @{
        
        //! Get the storage mode
        storageMode getStorageMode()
            {
            return m_storage_mode;
            }
        
        // @}
        //! \name Statistics
        // @{
        
        //! Print statistics on the neighborlist
        virtual void printStats();
        
        //! Clear the count of updates the neighborlist has performed
        virtual void resetStats();

        //! Gets the shortest rebuild period this nlist has experienced since a call to resetStats
        unsigned int getSmallestRebuild();
        
        // @}
        //! \name Get data
        // @{
        
        //! Get the number of neighbors array
        const GPUArray<unsigned int>& getNNeighArray()
            {
            return m_n_neigh;
            }
       
        //! Get the neighbor list
        const GPUArray<unsigned int>& getNListArray()
            {
            return m_nlist;
            }

        //! Get the number of exclusions array
        const GPUArray<unsigned int>& getNExArray()
            {
            return m_n_ex_idx;
            }
        
         //! Get the exclusion list
         const GPUArray<unsigned int>& getExListArray()
            {
            return m_ex_list_idx;
            }

        //! Get the neighbor list indexer
        /*! \note Do not save indexers across calls. Get a new indexer after every call to compute() - they will
            change.
        */
        const Index2D& getNListIndexer()
            {
            return m_nlist_indexer;
            }
        
        const Index2D& getExListIndexer()
            {
            return m_ex_list_indexer;
            }

        bool getExclusionsSet()
            {
            return m_exclusions_set;
            }

        //! Gives an estimate of the number of nearest neighbors per particle
        virtual Scalar estimateNNeigh();

#ifdef ENABLE_MPI
        //! Returns the width of the ghost layer in every spatial direction
        Scalar getRGhost()
            {
            Scalar rmax = m_r_cut + m_r_buff;
            if (!m_filter_diameter)
                rmax += m_d_max - Scalar(1.0);
            return rmax;
            }
#endif

        // @}
        //! \name Handle exclusions
        // @{
        
        //! Exclude a pair of particles from being added to the neighbor list
        void addExclusion(unsigned int tag1, unsigned int tag2);
        
        //! Clear all existing exclusions
        void clearExclusions();
        
        //! Collect some statistics on exclusions.
        void countExclusions();
        
        //! Add an exclusion for every bond in the ParticleData
        void addExclusionsFromBonds();
        
        //! Add exclusions from angles
        void addExclusionsFromAngles();
        
        //! Add exclusions from dihedrals
        void addExclusionsFromDihedrals();
        
        //! Test if an exclusion has been made
        bool isExcluded(unsigned int tag1, unsigned int tag2);
        
        //! Add an exclusion for every 1,3 pair
        void addOneThreeExclusionsFromTopology();
        
        //! Add an exclusion for every 1,4 pair
        void addOneFourExclusionsFromTopology();
        
        //! Enable/disable body filtering
        virtual void setFilterBody(bool filter_body)
            {
            // only set the body exclusions if there are bodies in the rigid data, otherwise it just wastes time
            if (m_sysdef->getRigidData()->getNumBodies() > 0)
                {
                m_filter_body = filter_body;
                forceUpdate();
                }
            }
        
        //! Enable/disable diameter filtering
        virtual void setFilterDiameter(bool filter_diameter)
            {
            m_filter_diameter = filter_diameter;
            forceUpdate();
            }
        
        //! Set the maximum diameter to use in computing neighbor lists
        virtual void setMaximumDiameter(Scalar d_max)
            {
            m_d_max = d_max;

#ifdef ENABLE_MPI
            if (m_comm)
                {
                Scalar rmax = m_r_cut + m_r_buff;
                // add d_max - 1.0 all the time - this is needed so that all interacting slj particles are communicated
                rmax += m_d_max - Scalar(1.0);
                m_comm->setGhostLayerWidth(rmax);
                m_comm->setRBuff(m_r_buff);
                }
#endif
            forceUpdate();
            }
        
        // @}
        
        //! Computes the NeighborList if it needs updating
        void compute(unsigned int timestep);
        
        //! Benchmark the neighbor list
        virtual double benchmark(unsigned int num_iters);
        
        //! Forces a full update of the list on the next call to compute()
        void forceUpdate()
            {
                m_force_update = true;
            }
<<<<<<< HEAD
        
        //! Get the number of updates
        virtual unsigned int getNumUpdates()
            {
            return m_updates + m_forced_updates;
            }
            
=======

#ifdef ENABLE_MPI
        //! Set the communicator to use
        /*! \param comm MPI communication class
         */
        virtual void setCommunicator(boost::shared_ptr<Communicator> comm);

        //! Returns true if the particle migration criterium is fulfilled
        /*! \param timestep The current timestep
         */
        bool peekUpdate(unsigned int timestep);
#endif

>>>>>>> fa3e8d67
    protected:
        Scalar m_r_cut;             //!< The cuttoff radius
        Scalar m_r_buff;            //!< The buffer around the cuttoff
        Scalar m_d_max;             //!< The maximum diameter of any particle in the system (or greater)
        bool m_filter_body;         //!< Set to true if particles in the same body are to be filtered
        bool m_filter_diameter;     //!< Set to true if particles are to be filtered by diameter (slj style)
        storageMode m_storage_mode; //!< The storage mode
        
        Index2D m_nlist_indexer;             //!< Indexer for accessing the neighbor list
        GPUArray<unsigned int> m_nlist;      //!< Neighbor list data
        GPUArray<unsigned int> m_n_neigh;    //!< Number of neighbors for each particle
        GPUArray<Scalar4> m_last_pos;        //!< coordinates of last updated particle positions
        Scalar3 m_last_L;                    //!< Box lengths at last update
        unsigned int m_Nmax;                 //!< Maximum number of neighbors that can be held in m_nlist
        GPUFlags<unsigned int> m_conditions; //!< Condition flags set during the buildNlist() call
        
        GPUArray<unsigned int> m_ex_list_tag;  //!< List of excluded particles referenced by tag
        GPUArray<unsigned int> m_ex_list_idx;  //!< List of excluded particles referenced by index
        GPUArray<unsigned int> m_n_ex_tag;     //!< Number of exclusions for a given particle tag
        GPUArray<unsigned int> m_n_ex_idx;     //!< Number of exclusions for a given particle index
        Index2D m_ex_list_indexer;             //!< Indexer for accessing the exclusion list
        Index2D m_ex_list_indexer_tag;         //!< Indexer for accessing the by-tag exclusion list
        bool m_exclusions_set;                 //!< True if any exclusions have been set

        boost::signals::connection m_sort_connection;   //!< Connection to the ParticleData sort signal
        boost::signals::connection m_max_particle_num_change_connection; //!< Connection to max particle number change signal
#ifdef ENABLE_MPI
        boost::signals::connection m_migrate_request_connection; //!< Connection to trigger particle migration
#endif

        //! Performs the distance check
        virtual bool distanceCheck();
        
        //! Updates the previous position table for use in the next distance check
        virtual void setLastUpdatedPos();
        
        //! Builds the neighbor list
        virtual void buildNlist(unsigned int timestep);
        
        //! Updates the idx exlcusion list
        virtual void updateExListIdx();
        
        //! Filter the neighbor list of excluded particles
        virtual void filterNlist();
<<<<<<< HEAD
       
=======
>>>>>>> fa3e8d67

    private:
        int64_t m_updates;              //!< Number of times the neighbor list has been updated
        int64_t m_forced_updates;       //!< Number of times the neighbor list has been foribly updated
        int64_t m_dangerous_updates;    //!< Number of dangerous builds counted
        bool m_force_update;            //!< Flag to handle the forcing of neighborlist updates
        bool m_dist_check;              //!< Set to false to disable distance checks (nlist always built m_every steps)
        
        unsigned int m_last_updated_tstep; //!< Track the last time step we were updated
        unsigned int m_last_checked_tstep; //!< Track the last time step we have checked
        bool m_last_check_result;          //!< Last result of rebuild check
        unsigned int m_every; //!< No update checks will be performed until m_every steps after the last one
        vector<unsigned int> m_update_periods;    //!< Steps between updates

        //! Test if the list needs updating
        bool needsUpdating(unsigned int timestep);

        //! Reallocate internal data structures
        void reallocate();

        //! Allocate the nlist array
        void allocateNlist();
        
        //! Check the status of the conditions
        bool checkConditions();

        //! Read back the conditions 
        virtual unsigned int readConditions();

        //! Resets the condition status
        virtual void resetConditions();

        //! Grow the exclusions list memory capacity by one row
        void growExclusionList();
    };

//! Exports NeighborList to python
void export_NeighborList();

#endif
<|MERGE_RESOLUTION|>--- conflicted
+++ resolved
@@ -364,7 +364,6 @@
             {
                 m_force_update = true;
             }
-<<<<<<< HEAD
         
         //! Get the number of updates
         virtual unsigned int getNumUpdates()
@@ -372,7 +371,6 @@
             return m_updates + m_forced_updates;
             }
             
-=======
 
 #ifdef ENABLE_MPI
         //! Set the communicator to use
@@ -386,7 +384,6 @@
         bool peekUpdate(unsigned int timestep);
 #endif
 
->>>>>>> fa3e8d67
     protected:
         Scalar m_r_cut;             //!< The cuttoff radius
         Scalar m_r_buff;            //!< The buffer around the cuttoff
@@ -431,10 +428,6 @@
         
         //! Filter the neighbor list of excluded particles
         virtual void filterNlist();
-<<<<<<< HEAD
-       
-=======
->>>>>>> fa3e8d67
 
     private:
         int64_t m_updates;              //!< Number of times the neighbor list has been updated
