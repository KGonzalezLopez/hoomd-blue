--- conflicted
+++ resolved
@@ -391,12 +391,7 @@
         if (r_cut_max_i > r_cut_max)
             r_cut_max = r_cut_max_i;
         }
-<<<<<<< HEAD
-    m_r_cut_max = r_cut_max;
-
-=======
     m_rcut_max_max = r_cut_max;
->>>>>>> ac4dc9c7
     forceUpdate();
     }
     
