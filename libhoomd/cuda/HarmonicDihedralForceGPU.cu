/*
Highly Optimized Object-oriented Many-particle Dynamics -- Blue Edition
(HOOMD-blue) Open Source Software License Copyright 2008-2011 Ames Laboratory
Iowa State University and The Regents of the University of Michigan All rights
reserved.

HOOMD-blue may contain modifications ("Contributions") provided, and to which
copyright is held, by various Contributors who have granted The Regents of the
University of Michigan the right to modify and/or distribute such Contributions.

You may redistribute, use, and create derivate works of HOOMD-blue, in source
and binary forms, provided you abide by the following conditions:

* Redistributions of source code must retain the above copyright notice, this
list of conditions, and the following disclaimer both in the code and
prominently in any materials provided with the distribution.

* Redistributions in binary form must reproduce the above copyright notice, this
list of conditions, and the following disclaimer in the documentation and/or
other materials provided with the distribution.

* All publications and presentations based on HOOMD-blue, including any reports
or published results obtained, in whole or in part, with HOOMD-blue, will
acknowledge its use according to the terms posted at the time of submission on:
http://codeblue.umich.edu/hoomd-blue/citations.html

* Any electronic documents citing HOOMD-Blue will link to the HOOMD-Blue website:
http://codeblue.umich.edu/hoomd-blue/

* Apart from the above required attributions, neither the name of the copyright
holder nor the names of HOOMD-blue's contributors may be used to endorse or
promote products derived from this software without specific prior written
permission.

Disclaimer

THIS SOFTWARE IS PROVIDED BY THE COPYRIGHT HOLDER AND CONTRIBUTORS ``AS IS'' AND
ANY EXPRESS OR IMPLIED WARRANTIES, INCLUDING, BUT NOT LIMITED TO, THE IMPLIED
WARRANTIES OF MERCHANTABILITY, FITNESS FOR A PARTICULAR PURPOSE, AND/OR ANY
WARRANTIES THAT THIS SOFTWARE IS FREE OF INFRINGEMENT ARE DISCLAIMED.

IN NO EVENT SHALL THE COPYRIGHT HOLDER OR CONTRIBUTORS BE LIABLE FOR ANY DIRECT,
INDIRECT, INCIDENTAL, SPECIAL, EXEMPLARY, OR CONSEQUENTIAL DAMAGES (INCLUDING,
BUT NOT LIMITED TO, PROCUREMENT OF SUBSTITUTE GOODS OR SERVICES; LOSS OF USE,
DATA, OR PROFITS; OR BUSINESS INTERRUPTION) HOWEVER CAUSED AND ON ANY THEORY OF
LIABILITY, WHETHER IN CONTRACT, STRICT LIABILITY, OR TORT (INCLUDING NEGLIGENCE
OR OTHERWISE) ARISING IN ANY WAY OUT OF THE USE OF THIS SOFTWARE, EVEN IF
ADVISED OF THE POSSIBILITY OF SUCH DAMAGE.
*/

// Maintainer: dnlebard

#include "HarmonicDihedralForceGPU.cuh"
#include "TextureTools.h"
#include "DihedralData.cuh" // SERIOUSLY, DO I NEED THIS HERE??

#ifdef WIN32
#include <cassert>
#else
#include <assert.h>
#endif

#ifdef SINGLE_PRECISION
#define __scalar2int_rn __float2int_rn
#else
#define __scalar2int_rn __double2int_rn
#endif

// SMALL a relatively small number
#define SMALL Scalar(0.001)

/*! \file HarmonicDihedralForceGPU.cu
    \brief Defines GPU kernel code for calculating the harmonic dihedral forces. Used by HarmonicDihedralForceComputeGPU.
*/

//! Texture for reading dihedral parameters
scalar4_tex_t dihedral_params_tex;

//! Kernel for caculating harmonic dihedral forces on the GPU
/*! \param d_force Device memory to write computed forces
    \param d_virial Device memory to write computed virials
    \param virial_pitch pitch of 2D virial array
    \param N number of particles
    \param d_pos particle positions on the device
    \param d_params Parameters for the angle force
    \param box Box dimensions for periodic boundary condition handling
    \param tlist Dihedral data to use in calculating the forces
    \param dihedral_ABCD List of relative atom positions in the dihedrals
    \param pitch Pitch of 2D dihedral list
    \param n_dihedrals_list List of numbers of dihedrals per atom
*/
extern "C" __global__ 
void gpu_compute_harmonic_dihedral_forces_kernel(Scalar4* d_force,
                                                 Scalar* d_virial,
                                                 const unsigned int virial_pitch,
                                                 const unsigned int N,
                                                 const Scalar4 *d_pos,
                                                 const Scalar4 *d_params,
                                                 BoxDim box,
                                                 const uint4 *tlist,
                                                 const uint1 *dihedral_ABCD,
                                                 const unsigned int pitch,
                                                 const unsigned int *n_dihedrals_list)
    {
    // start by identifying which particle we are to handle
    int idx = blockIdx.x * blockDim.x + threadIdx.x;    

    if (idx >= N)
        return;

    // load in the length of the list for this thread (MEM TRANSFER: 4 bytes)
    int n_dihedrals = n_dihedrals_list[idx];

    // read in the position of our b-particle from the a-b-c-d set. (MEM TRANSFER: 16 bytes)
    Scalar4 idx_postype = d_pos[idx];  // we can be either a, b, or c in the a-b-c-d quartet
    Scalar3 idx_pos = make_scalar3(idx_postype.x, idx_postype.y, idx_postype.z);
    Scalar3 pos_a,pos_b,pos_c, pos_d; // allocate space for the a,b, and c atoms in the a-b-c-d quartet

    // initialize the force to 0
    Scalar4 force_idx = make_scalar4(Scalar(0.0), Scalar(0.0), Scalar(0.0), Scalar(0.0));

    // initialize the virial to 0
    Scalar virial_idx[6];
    for (unsigned int i = 0; i < 6; i++)
        virial_idx[i] = Scalar(0.0);

    // loop over all dihedrals
    for (int dihedral_idx = 0; dihedral_idx < n_dihedrals; dihedral_idx++)
        {
        uint4 cur_dihedral = tlist[pitch*dihedral_idx + idx];
        uint1 cur_ABCD = dihedral_ABCD[pitch*dihedral_idx + idx];

        int cur_dihedral_x_idx = cur_dihedral.x;
        int cur_dihedral_y_idx = cur_dihedral.y;
        int cur_dihedral_z_idx = cur_dihedral.z;
        int cur_dihedral_type = cur_dihedral.w;
        int cur_dihedral_abcd = cur_ABCD.x;

        // get the a-particle's position (MEM TRANSFER: 16 bytes)
        Scalar4 x_postype = d_pos[cur_dihedral_x_idx];
        Scalar3 x_pos = make_scalar3(x_postype.x, x_postype.y, x_postype.z);
        // get the c-particle's position (MEM TRANSFER: 16 bytes)
<<<<<<< HEAD
        float4 y_postype = d_pos[cur_dihedral_y_idx];
        float3 y_pos = make_float3(y_postype.x, y_postype.y, y_postype.z);
        // get the d-particle's position (MEM TRANSFER: 16 bytes)
        float4 z_postype = d_pos[cur_dihedral_z_idx];
        float3 z_pos = make_float3(z_postype.x, z_postype.y, z_postype.z);
=======
        Scalar4 y_postype = d_pos[cur_dihedral_y_idx];
        Scalar3 y_pos = make_scalar3(y_postype.x, y_postype.y, y_postype.z);
        // get the c-particle's position (MEM TRANSFER: 16 bytes)
        Scalar4 z_postype = d_pos[cur_dihedral_z_idx];
        Scalar3 z_pos = make_scalar3(z_postype.x, z_postype.y, z_postype.z);
>>>>>>> a52558d6

        if (cur_dihedral_abcd == 0)
            {
            pos_a = idx_pos;
            pos_b = x_pos;
            pos_c = y_pos;
            pos_d = z_pos;
            }
        if (cur_dihedral_abcd == 1)
            {
            pos_b = idx_pos;
            pos_a = x_pos;
            pos_c = y_pos;
            pos_d = z_pos;
            }
        if (cur_dihedral_abcd == 2)
            {
            pos_c = idx_pos;
            pos_a = x_pos;
            pos_b = y_pos;
            pos_d = z_pos;
            }
        if (cur_dihedral_abcd == 3)
            {
            pos_d = idx_pos;
            pos_a = x_pos;
            pos_b = y_pos;
            pos_c = z_pos;
            }

        // calculate dr for a-b,c-b,and a-c
        Scalar3 dab = pos_a - pos_b;
        Scalar3 dcb = pos_c - pos_b;
        Scalar3 ddc = pos_d - pos_c;

        dab = box.minImage(dab);
        dcb = box.minImage(dcb);
        ddc = box.minImage(ddc);

        Scalar3 dcbm = -dcb;
        dcbm = box.minImage(dcbm);

        // get the dihedral parameters (MEM TRANSFER: 12 bytes)
        Scalar4 params = texFetchScalar4(d_params, dihedral_params_tex, cur_dihedral_type);
        Scalar K = params.x;
        Scalar sign = params.y;
        Scalar multi = params.z;

        Scalar aax = dab.y*dcbm.z - dab.z*dcbm.y;
        Scalar aay = dab.z*dcbm.x - dab.x*dcbm.z;
        Scalar aaz = dab.x*dcbm.y - dab.y*dcbm.x;

        Scalar bbx = ddc.y*dcbm.z - ddc.z*dcbm.y;
        Scalar bby = ddc.z*dcbm.x - ddc.x*dcbm.z;
        Scalar bbz = ddc.x*dcbm.y - ddc.y*dcbm.x;

        Scalar raasq = aax*aax + aay*aay + aaz*aaz;
        Scalar rbbsq = bbx*bbx + bby*bby + bbz*bbz;
        Scalar rgsq = dcbm.x*dcbm.x + dcbm.y*dcbm.y + dcbm.z*dcbm.z;
        Scalar rg = sqrtf(rgsq);

        Scalar rginv, raa2inv, rbb2inv;
        rginv = raa2inv = rbb2inv = Scalar(0.0);
        if (rg > Scalar(0.0)) rginv = Scalar(1.0)/rg;
        if (raasq > Scalar(0.0)) raa2inv = Scalar(1.0)/raasq;
        if (rbbsq > Scalar(0.0)) rbb2inv = Scalar(1.0)/rbbsq;
        Scalar rabinv = sqrtf(raa2inv*rbb2inv);

        Scalar c_abcd = (aax*bbx + aay*bby + aaz*bbz)*rabinv;
        Scalar s_abcd = rg*rabinv*(aax*ddc.x + aay*ddc.y + aaz*ddc.z);

        if (c_abcd > Scalar(1.0)) c_abcd = Scalar(1.0);
        if (c_abcd < -Scalar(1.0)) c_abcd = -Scalar(1.0);

        Scalar p = Scalar(1.0);
        Scalar ddfab;
        Scalar dfab = Scalar(0.0);
        int m = __scalar2int_rn(multi);

        for (int jj = 0; jj < m; jj++)
            {
            ddfab = p*c_abcd - dfab*s_abcd;
            dfab = p*s_abcd + dfab*c_abcd;
            p = ddfab;
            }

/////////////////////////
// FROM LAMMPS: sin_shift is always 0... so dropping all sin_shift terms!!!!
/////////////////////////
        p *= sign;
        dfab *= sign;
        dfab *= -multi;
        p += Scalar(1.0);

        if (multi < Scalar(1.0))
            {
            p =  Scalar(1.0) + sign;
            dfab = Scalar(0.0);
            }

        Scalar fg = dab.x*dcbm.x + dab.y*dcbm.y + dab.z*dcbm.z;
        Scalar hg = ddc.x*dcbm.x + ddc.y*dcbm.y + ddc.z*dcbm.z;

        Scalar fga = fg*raa2inv*rginv;
        Scalar hgb = hg*rbb2inv*rginv;
        Scalar gaa = -raa2inv*rg;
        Scalar gbb = rbb2inv*rg;

        Scalar dtfx = gaa*aax;
        Scalar dtfy = gaa*aay;
        Scalar dtfz = gaa*aaz;
        Scalar dtgx = fga*aax - hgb*bbx;
        Scalar dtgy = fga*aay - hgb*bby;
        Scalar dtgz = fga*aaz - hgb*bbz;
        Scalar dthx = gbb*bbx;
        Scalar dthy = gbb*bby;
        Scalar dthz = gbb*bbz;

        //Scalar df = -K * dfab;
        Scalar df = -K * dfab * Scalar(0.500); // the 0.5 term is for 1/2K in the forces

        Scalar sx2 = df*dtgx;
        Scalar sy2 = df*dtgy;
        Scalar sz2 = df*dtgz;

        Scalar ffax = df*dtfx;
        Scalar ffay = df*dtfy;
        Scalar ffaz = df*dtfz;

        Scalar ffbx = sx2 - ffax;
        Scalar ffby = sy2 - ffay;
        Scalar ffbz = sz2 - ffaz;

        Scalar ffdx = df*dthx;
        Scalar ffdy = df*dthy;
        Scalar ffdz = df*dthz;

        Scalar ffcx = -sx2 - ffdx;
        Scalar ffcy = -sy2 - ffdy;
        Scalar ffcz = -sz2 - ffdz;

        // Now, apply the force to each individual atom a,b,c,d
        // and accumlate the energy/virial
        // compute 1/4 of the energy, 1/4 for each atom in the dihedral
        //Scalar dihedral_eng = p*K*Scalar(1.0/4.0);
        Scalar dihedral_eng = p*K*Scalar(1.0/8.0); // the 1/8th term is (1/2)K * 1/4
        // compute 1/4 of the virial, 1/4 for each atom in the dihedral
        // upper triangular version of virial tensor
        Scalar dihedral_virial[6];
        dihedral_virial[0] = Scalar(1./4.)*(dab.x*ffax + dcb.x*ffcx + (ddc.x+dcb.x)*ffdx);
        dihedral_virial[1] = Scalar(1./4.)*(dab.y*ffax + dcb.y*ffcx + (ddc.y+dcb.y)*ffdx);
        dihedral_virial[2] = Scalar(1./4.)*(dab.z*ffax + dcb.z*ffcx + (ddc.z+dcb.z)*ffdx);
        dihedral_virial[3] = Scalar(1./4.)*(dab.y*ffay + dcb.y*ffcy + (ddc.y+dcb.y)*ffdy);
        dihedral_virial[4] = Scalar(1./4.)*(dab.z*ffay + dcb.z*ffcy + (ddc.z+dcb.z)*ffdy);
        dihedral_virial[5] = Scalar(1./4.)*(dab.z*ffaz + dcb.z*ffcz + (ddc.z+dcb.z)*ffdz);

        if (cur_dihedral_abcd == 0)
            {
            force_idx.x += ffax;
            force_idx.y += ffay;
            force_idx.z += ffaz;
            }
        if (cur_dihedral_abcd == 1)
            {
            force_idx.x += ffbx;
            force_idx.y += ffby;
            force_idx.z += ffbz;
            }
        if (cur_dihedral_abcd == 2)
            {
            force_idx.x += ffcx;
            force_idx.y += ffcy;
            force_idx.z += ffcz;
            }
        if (cur_dihedral_abcd == 3)
            {
            force_idx.x += ffdx;
            force_idx.y += ffdy;
            force_idx.z += ffdz;
            }

        force_idx.w += dihedral_eng;
        for (int k = 0; k < 6; k++)
            virial_idx[k] += dihedral_virial[k];
        }

    // now that the force calculation is complete, write out the result (MEM TRANSFER: 20 bytes)
    d_force[idx] = force_idx;
    for (int k = 0; k < 6; k++)
       d_virial[k*virial_pitch+idx] = virial_idx[k];
    }

/*! \param d_force Device memory to write computed forces
    \param d_virial Device memory to write computed virials
    \param virial_pitch pitch of 2D virial array
    \param N number of particles
    \param d_pos particle positions on the GPU
    \param box Box dimensions (in GPU format) to use for periodic boundary conditions
    \param tlist Dihedral data to use in calculating the forces
    \param dihedral_ABCD List of relative atom positions in the dihedrals
    \param pitch Pitch of 2D dihedral list
    \param n_dihedrals_list List of numbers of dihedrals per atom
    \param d_params K, sign,multiplicity params packed as padded Scalar4 variables
    \param n_dihedral_types Number of dihedral types in d_params
    \param block_size Block size to use when performing calculations

    \returns Any error code resulting from the kernel launch
    \note Always returns cudaSuccess in release builds to avoid the cudaThreadSynchronize()

    \a d_params should include one Scalar4 element per dihedral type. The x component contains K the spring constant
    and the y component contains sign, and the z component the multiplicity.
*/
cudaError_t gpu_compute_harmonic_dihedral_forces(Scalar4* d_force,
                                                 Scalar* d_virial,
                                                 const unsigned int virial_pitch,
                                                 const unsigned int N,
                                                 const Scalar4 *d_pos,
                                                 const BoxDim& box,
                                                 const uint4 *tlist,
                                                 const uint1 *dihedral_ABCD,
                                                 const unsigned int pitch,
                                                 const unsigned int *n_dihedrals_list,
                                                 Scalar4 *d_params,
                                                 unsigned int n_dihedral_types,
                                                 int block_size)
    {
    assert(d_params);

    // setup the grid to run the kernel
    dim3 grid( (int)ceil((double)N / (double)block_size), 1, 1);
    dim3 threads(block_size, 1, 1);

    // bind the texture
    cudaError_t error = cudaBindTexture(0, dihedral_params_tex, d_params, sizeof(Scalar4) * n_dihedral_types);
    if (error != cudaSuccess)
        return error;

    // run the kernel
<<<<<<< HEAD
    gpu_compute_harmonic_dihedral_forces_kernel<<< grid, threads>>>
            (d_force,
            d_virial, 
            virial_pitch, 
            N, 
            d_pos, 
            box, 
            tlist, 
            dihedral_ABCD, 
            pitch, 
            n_dihedrals_list);
=======
    gpu_compute_harmonic_dihedral_forces_kernel<<< grid, threads>>>(d_force, d_virial, virial_pitch, N, d_pos, d_params, box, tlist, dihedral_ABCD, pitch, n_dihedrals_list);
>>>>>>> a52558d6

    return cudaSuccess;
    }
<|MERGE_RESOLUTION|>--- conflicted
+++ resolved
@@ -140,19 +140,11 @@
         Scalar4 x_postype = d_pos[cur_dihedral_x_idx];
         Scalar3 x_pos = make_scalar3(x_postype.x, x_postype.y, x_postype.z);
         // get the c-particle's position (MEM TRANSFER: 16 bytes)
-<<<<<<< HEAD
-        float4 y_postype = d_pos[cur_dihedral_y_idx];
-        float3 y_pos = make_float3(y_postype.x, y_postype.y, y_postype.z);
-        // get the d-particle's position (MEM TRANSFER: 16 bytes)
-        float4 z_postype = d_pos[cur_dihedral_z_idx];
-        float3 z_pos = make_float3(z_postype.x, z_postype.y, z_postype.z);
-=======
         Scalar4 y_postype = d_pos[cur_dihedral_y_idx];
         Scalar3 y_pos = make_scalar3(y_postype.x, y_postype.y, y_postype.z);
         // get the c-particle's position (MEM TRANSFER: 16 bytes)
         Scalar4 z_postype = d_pos[cur_dihedral_z_idx];
         Scalar3 z_pos = make_scalar3(z_postype.x, z_postype.y, z_postype.z);
->>>>>>> a52558d6
 
         if (cur_dihedral_abcd == 0)
             {
@@ -391,21 +383,7 @@
         return error;
 
     // run the kernel
-<<<<<<< HEAD
-    gpu_compute_harmonic_dihedral_forces_kernel<<< grid, threads>>>
-            (d_force,
-            d_virial, 
-            virial_pitch, 
-            N, 
-            d_pos, 
-            box, 
-            tlist, 
-            dihedral_ABCD, 
-            pitch, 
-            n_dihedrals_list);
-=======
     gpu_compute_harmonic_dihedral_forces_kernel<<< grid, threads>>>(d_force, d_virial, virial_pitch, N, d_pos, d_params, box, tlist, dihedral_ABCD, pitch, n_dihedrals_list);
->>>>>>> a52558d6
 
     return cudaSuccess;
     }
