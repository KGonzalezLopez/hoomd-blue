--- conflicted
+++ resolved
@@ -90,29 +90,4 @@
 title = {The Nose-Poincare Method for Constant Temperature Molecular Dynamics},
 volume = {151},
 year = {1999}
-<<<<<<< HEAD
-}
-@article{Morozov2011,
-author = {Morozov, I.V. and Kazennov, A.M. and Bystryi, R.G. and Norman, G.E. and Pisarev, V.V. and Stegailov, V.V.},
-doi = {10.1016/j.cpc.2010.12.026},
-issn = {00104655},
-journal = {Computer Physics Communications},
-month = sep,
-number = {9},
-pages = {1974--1978},
-title = {{Molecular dynamics simulations of the relaxation processes in the condensed matter on GPUs}},
-volume = {182},
-year = {2011}
-}
-@article{Plimpton1995,
-author = {Plimpton, Steve},
-journal = {Journal of Computational Physics},
-doi = {10.1006/jcph.1995.1039}
-number = {1},
-pages = {1--19},
-title = {{Fast parallel algorithms for short-range molecular dynamics}},
-volume = {117},
-year = {1995}
-=======
->>>>>>> e7276024
 }