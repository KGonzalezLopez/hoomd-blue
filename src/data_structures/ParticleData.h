/*
Highly Optimized Object-Oriented Molecular Dynamics (HOOMD) Open
Source Software License
Copyright (c) 2008 Ames Laboratory Iowa State University
All rights reserved.

Redistribution and use of HOOMD, in source and binary forms, with or
without modification, are permitted, provided that the following
conditions are met:

* Redistributions of source code must retain the above copyright notice,
this list of conditions and the following disclaimer.

* Redistributions in binary form must reproduce the above copyright
notice, this list of conditions and the following disclaimer in the
documentation and/or other materials provided with the distribution.

* Neither the name of the copyright holder nor the names HOOMD's
contributors may be used to endorse or promote products derived from this
software without specific prior written permission.

Disclaimer

THIS SOFTWARE IS PROVIDED BY THE COPYRIGHT HOLDER AND
CONTRIBUTORS ``AS IS''  AND ANY EXPRESS OR IMPLIED WARRANTIES,
INCLUDING, BUT NOT LIMITED TO, THE IMPLIED WARRANTIES OF MERCHANTABILITY
AND FITNESS FOR A PARTICULAR PURPOSE ARE DISCLAIMED. 

IN NO EVENT SHALL THE COPYRIGHT HOLDER OR CONTRIBUTORS  BE LIABLE
FOR ANY DIRECT, INDIRECT, INCIDENTAL, SPECIAL, EXEMPLARY, OR
CONSEQUENTIAL DAMAGES (INCLUDING, BUT NOT LIMITED TO, PROCUREMENT OF
SUBSTITUTE GOODS OR SERVICES; LOSS OF USE, DATA, OR PROFITS; OR BUSINESS
INTERRUPTION) HOWEVER CAUSED AND ON ANY THEORY OF LIABILITY, WHETHER IN
CONTRACT, STRICT LIABILITY, OR TORT (INCLUDING NEGLIGENCE OR OTHERWISE)
ARISING IN ANY WAY OUT OF THE USE OF THIS SOFTWARE, EVEN IF ADVISED OF
THE POSSIBILITY OF SUCH DAMAGE.
*/

// $Id$
// $URL$
// Maintainer: joaander

/*! \file ParticleData.h
	\brief Defines the ParticleData class and associated utilities
*/

#ifdef WIN32
#pragma warning( push )
#pragma warning( disable : 4103 )
#endif

#ifndef __PARTICLE_DATA_H__
#define __PARTICLE_DATA_H__

#include <boost/shared_ptr.hpp>
#include <boost/signals.hpp>
#include <boost/function.hpp>
#include <boost/utility.hpp>

#include "GPUArray.h"

// The requirements state that we need to handle both single and double precision through
// a define
#ifdef SINGLE_PRECISION
//! Floating point type (single precision)
typedef float Scalar;
//! Floating point type with x,y elements (single precision)
typedef float2 Scalar2;
//! Floating point type with x,y elements (single precision)
typedef float3 Scalar3;
//! Floating point type with x,y,z,w elements (single precision)
typedef float4 Scalar4;
#else
//! Floating point type (double precision)
typedef double Scalar;
//! Floating point type with x,y elements (double precision)
typedef double2 Scalar2;
//! Floating point type with x,y,z elements
struct Scalar3
	{
	double x;	//!< x component
	double y;	//!< y component
	double z;	//!< z component
	};
//! Floating point type with x,y,z,w elements (double precision)
struct Scalar4
	{
	double x;	//!< x component
	double y;	//!< y component
	double z;	//!< z component
	double w;	//!< w component
	};
#endif

//! make a scalar2 value
inline Scalar2 make_scalar2(Scalar x, Scalar y)
	{
	Scalar2 retval;
	retval.x = x;
	retval.y = y;
	return retval;
	}
	
//! make a scalar3 value
inline Scalar3 make_scalar3(Scalar x, Scalar y, Scalar z)
	{
	Scalar3 retval;
	retval.x = x;
	retval.y = y;
	retval.z = z;
	return retval;
	}	

//! make a scalar4 value
inline Scalar4 make_scalar2(Scalar x, Scalar y, Scalar z, Scalar w)
	{
	Scalar4 retval;
	retval.x = x;
	retval.y = y;
	retval.z = z;
	retval.w = w;
	return retval;
	}

#include <stdlib.h>
#include <vector>
#include <string>

using namespace std;

#ifdef ENABLE_CUDA
#include "ParticleData.cuh"
#include "gpu_settings.h"
#endif

#include "ExecutionConfiguration.h"

// windows doesn't understand __restrict__, it is __restrict instead
#ifdef WIN32
#define __restrict__ __restrict
#endif

/*! \ingroup hoomd_lib
	@{
*/

/*! \defgroup data_structs Data structures
	\brief All classes that are related to the fundamental data 
		structures for storing particles.
		
	\details See \ref page_dev_info for more information
*/

/*! @}
*/

// Forward declaration of Profiler
class Profiler;

class BondData;

class WallData;

// Forward declaration of AngleData
class AngleData;

// Forward declaration of DihedralData
class DihedralData;

// Forward declaration of ImproperData
class ImproperData;

//! Defines a simple structure to deal with complex numbers
/*! This structure is useful to deal with complex numbers for such situations
    as Fourier transforms. Note that we do not need any to define any operations and the 
	default constructor is good enough 
*/
struct CScalar{
	Scalar r; //!< Real part
	Scalar i; //!< Imaginary part
};

//! Stores box dimensions
/*! All particles in the ParticleData structure are inside of a box. This struct defines
	that box. Inside is defined as x >= xlo && x < xhi, and similarly for y and z. 
	\note Requirements state that xhi = -xlo, and the same goes for y and z
	\ingroup data_structs
*/
struct BoxDim
	{
	Scalar xlo;	//!< Minimum x coord of the box
	Scalar xhi;	//!< Maximum x coord of the box
	Scalar ylo;	//!< Minimum y coord of the box
	Scalar yhi;	//!< Maximum y coord of the box
	Scalar zlo;	//!< Minimum z coord of the box
	Scalar zhi;	//!< Maximum z coord of the box
	
	//! Constructs a useless box
	BoxDim();	
	//! Constructs a box from -Len/2 to Len/2
	BoxDim(Scalar Len);
	//! Constructs a box from -Len_x/2 to Len_x/2 for each dimension x
	BoxDim(Scalar Len_x, Scalar Len_y, Scalar Len_z);
	};

//! Sentinel value in \a body to signify that this particle does not belong to a rigid body
const unsigned int NO_BODY = 0xffffffff;

//! Structure of arrays containing the particle data
/*! Once acquired, the user of the ParticleData gets access to the data arrays
	through this structure. 
	Assumptions that the user of this data structure can make:
		- None of the arrays alias each other
		- No other code will be accessing these arrays in parallel (data arrays can
			only be acquired once at a time).
		- All particles are inside the box (see BoxDim)
		- Each rtag element refers uniquely to a single particle (care should be taken
			by the user not to to clobber this)
			
	More importantly, there are some assumptions that cannot be made:
		- Data may be in a different order next time the arrays are acquired
		- Pointers may be in a different location in memory next time the arrays are acquired
		- Anything updating these arrays CANNOT move particles outside the box
		
	\note Most of the data structures store properties for each particle. For example
		  x[i] is the c-coordinate of particle i. The one exception is the rtag array.
		  Instead of rtag[i] being the tag of particle i, rtag[tag] is the index i itself.
		  
	Values in the type array can range from 0 to ParticleData->getNTypes()-1.
	\ingroup data_structs
*/
struct ParticleDataArrays
	{
	//! Zeros pointers
	ParticleDataArrays();
		
	unsigned int nparticles;	//!< Number of particles in the arrays
	Scalar * __restrict__ x;	//!< array of x-coordinates
	Scalar * __restrict__ y;	//!< array of y-coordinates
	Scalar * __restrict__ z;	//!< array of z-coordinates
	Scalar * __restrict__ vx;	//!< array of x-component of velocities
	Scalar * __restrict__ vy;	//!< array of y-component of velocities
	Scalar * __restrict__ vz;	//!< array of z-component of velocities
	Scalar * __restrict__ ax;	//!< array of x-component of acceleration
	Scalar * __restrict__ ay;	//!< array of y-component of acceleration
	Scalar * __restrict__ az;	//!< array of z-component of acceleration
	Scalar * __restrict__ charge;	//!< array of charges
	Scalar * __restrict__ mass;	//!< array of particle masses
	Scalar * __restrict__ diameter;	//!< array of particle diameters
	int * __restrict__ ix;	//!< array of x-component of images
	int * __restrict__ iy;	//!< array of x-component of images
	int * __restrict__ iz;	//!< array of x-component of images
	
	unsigned int * __restrict__ body; //!< Rigid body index this particle belongs to (NO_BODY if not in a rigid body)
	unsigned int * __restrict__ type; //!< Type index of each particle
	unsigned int * __restrict__ rtag; //!< Reverse-lookup tag.
	unsigned int * __restrict__ tag;  //!< Forward-lookup tag.
	};

//! Read only arrays
/*! This is the same as ParticleDataArrays, but has const pointers to prevent
 	code with read-only access to write to the data arrays
 	\ingroup data_structs
 */
struct ParticleDataArraysConst
	{
	//! Zeros pointers
	ParticleDataArraysConst();
		
	unsigned int nparticles;	//!< Number of particles in the arrays
	Scalar const * __restrict__ x;	//!< array of x-coordinates
	Scalar const * __restrict__ y;	//!< array of y-coordinates
	Scalar const * __restrict__ z;	//!< array of z-coordinates
	Scalar const * __restrict__ vx;	//!< array of x-component of velocities
	Scalar const * __restrict__ vy;	//!< array of y-component of velocities
	Scalar const * __restrict__ vz;	//!< array of z-component of velocities
	Scalar const * __restrict__ ax;	//!< array of x-component of acceleration
	Scalar const * __restrict__ ay;	//!< array of y-component of acceleration
	Scalar const * __restrict__ az;	//!< array of z-component of acceleration
	Scalar const * __restrict__ charge;	//!< array of charges
	Scalar const * __restrict__ mass;	//!< array of particle masses
	Scalar const * __restrict__ diameter;	//!< array of particle diameters
	int const * __restrict__ ix;	//!< array of x-component of images
	int const * __restrict__ iy;	//!< array of x-component of images
	int const * __restrict__ iz;	//!< array of x-component of images
	
	unsigned int const * __restrict__ body; //!< Rigid body index this particle belongs to (NO_BODY if not in a rigid body)
	unsigned int const * __restrict__ type; //!< Type index of each particle
	unsigned int const * __restrict__ rtag; //!< Reverse-lookup tag.
	unsigned int const * __restrict__ tag;  //!< Forward-lookup tag.
	};
	
//! Abstract interface for initializing a ParticleData
/*! A ParticleDataInitializer should only be used with the appropriate constructor
	of ParticleData(). That constructure calls the methods of this class to determine
	the number of particles, number of particle types, the simulation box, and then 
	initializes itself. Then initArrays() is called on a set of acquired
	ParticleDataArrays which the initializer is to fill out.
	
	\note This class is an abstract interface with pure virtual functions. Derived
	classes must implement these methods.
	\ingroup data_structs
	*/ 
class ParticleDataInitializer
	{
	public:
		//! Empty constructor
		ParticleDataInitializer() { }
		//! Empty Destructor
		virtual ~ParticleDataInitializer() { }
		
		//! Returns the number of particles to be initialized
		virtual unsigned int getNumParticles() const = 0;

		//! Returns the number of particles types to be initialized
		virtual unsigned int getNumParticleTypes() const = 0;
		
		//! Returns the box the particles will sit in
		virtual BoxDim getBox() const = 0;
		
		//! Initializes the particle data arrays
		virtual void initArrays(const ParticleDataArrays &pdata) const = 0;

		//! Initialize the simulation walls
		/*! \param wall_data Shared pointer to the WallData to initialize
			This base class defines an empty method, as walls are optional
		*/
		virtual void initWallData(boost::shared_ptr<WallData> wall_data) const {}
		
		//! Intialize the type mapping
		virtual std::vector<std::string> getTypeMapping() const = 0;
		
		//! Returns the number of bond types to be created
		/*! Bonds are optional: the base class returns 1 */
		virtual unsigned int getNumBondTypes() const { return 1; }

		/*! Angles are optional: the base class returns 1 */
		virtual unsigned int getNumAngleTypes() const { return 1; }

		/*! Dihedrals are optional: the base class returns 1 */
		virtual unsigned int getNumDihedralTypes() const { return 1; }

		/*! Impropers are optional: the base class returns 1 */
		virtual unsigned int getNumImproperTypes() const { return 1; }

		//! Initialize the bond data
		/*! \param bond_data Shared pointer to the BondData to be initialized
			Bonds are optional: the base class does nothing
		*/
		virtual void initBondData(boost::shared_ptr<BondData> bond_data) const {}

		//! Initialize the angle data
		/*! \param angle_data Shared pointer to the AngleData to be initialized
			Angles are optional: the base class does nothing
		*/
		virtual void initAngleData(boost::shared_ptr<AngleData> angle_data) const {}

		//! Initialize the dihedral data
		/*! \param dihedral_data Shared pointer to the DihedralData to be initialized
			Dihedrals are optional: the base class does nothing
		*/
		virtual void initDihedralData(boost::shared_ptr<DihedralData> dihedral_data) const {}

		//! Initialize the improper data
		/*! \param improper_data Shared pointer to the ImproperData to be initialized
			Impropers are optional: the base class does nothing
		*/
		virtual void initImproperData(boost::shared_ptr<DihedralData> improper_data) const {}

	};
	
//! Manages all of the data arrays for the particles
/*! ParticleData stores and manages particle coordinates, velocities, accelerations, type,
	and tag information. This data must be available both via the CPU and GPU memories. 
	All copying of data back and forth from the GPU is accomplished transparently. To access
	the particle data for read-only purposes: call acquireReadOnly() for CPU access or 
	acquireReadOnlyGPU() for GPU access. Similarly, if any values in the data are to be 
	changed, data pointers can be gotten with: acquireReadWrite() for the CPU and 
	acquireReadWriteGPU() for the GPU. A single ParticleData cannot be acquired multiple
	times without releasing it. Call release() to do so. An assert() will fail in debug 
	builds if the ParticleData is acquired more than once without being released.
	
	For performance reasons, data is stored as simple arrays. Once ParticleDataArrays 
	(or the const counterpart) has been acquired, the coordinates of the particle with
	<em>index</em> \c i can be accessed with <code>arrays.x[i]</code>, <code>arrays.y[i]</code>,
	and <code>arrays.z[i]</code> where \c i runs from 0 to <code>arrays.nparticles</code>.
	
	Velocities can similarly be accessed through the members vx,vy, and vz
	
	\warning Particles can and will be rearranged in the arrays throughout a simulation.
	So, a particle that was once at index 5 may be at index 123 the next time the data
	is acquired. Individual particles can be tracked through all these changes by their tag.
	<code>arrays.tag[i]</code> identifies the tag of the particle that currently has index
	\c i, and the index of a particle with tag \c tag can be read from <code>arrays.rtag[tag]</code>.
	
	In order to help other classes deal with particles changing indices, any class that 
	changes the order must call notifyParticleSort(). Any class interested in being notified
	can subscribe to the signal by calling connectParticleSort().
	
	\note When writing to the particle data, particles must not be moved outside the box.
	In debug builds, any aquire will fail an assertion if this is done.
	\ingroup data_structs
*/
class ParticleData : boost::noncopyable
	{
	public:
		//! Construct with N particles in the given box
		ParticleData(unsigned int N, const BoxDim &box, unsigned int n_types=1, const ExecutionConfiguration& exec_conf=ExecutionConfiguration());

		//! Construct from an initializer
		ParticleData(const ParticleDataInitializer& init, const ExecutionConfiguration&  exec_conf=ExecutionConfiguration());
		//! Destructor
		virtual ~ParticleData();
			
		//! Get the simulation box
		const BoxDim& getBox() const;
		//! Set the simulation box
		void setBox(const BoxDim &box);
<<<<<<< HEAD
=======
		//! Access the wall data defined for the simulation box
		boost::shared_ptr<WallData> getWallData() { return m_wallData; }
		//! Access the bond data defined for the simulation
		boost::shared_ptr<BondData> getBondData() { return m_bondData; }
		//! Access the angle data defined for the simulation
		boost::shared_ptr<AngleData> getAngleData() { return m_angleData; }
		//! Access the dihedral data defined for the simulation
		boost::shared_ptr<DihedralData> getDihedralData() { return m_dihedralData; }
		//! Access the improper data defined for the simulation
		boost::shared_ptr<DihedralData> getImproperData() { return m_improperData; }
>>>>>>> c103a548
		//! Access the execution configuration
		const ExecutionConfiguration& getExecConf() { return m_exec_conf; }
		
		//! Get the number of particles
		/*! \return Number of particles in the box
		*/
		unsigned int getN() const
			{
			return m_arrays.nparticles;
			}
		
		//! Get the number of particle types
		/*! \return Number of particle types
			\note Particle types are indexed from 0 to NTypes-1
		*/
		unsigned int getNTypes() const
			{
			return m_ntypes;
			}
			
		//! Get the maximum diameter of the particle set
		/*! \return Maximum Diameter Value
		*/
		Scalar getMaxDiameter() const
			{
			Scalar maxdiam = 0;
			for (unsigned int i = 0; i < m_arrays.nparticles; i++) if (m_arrays.diameter[i] > maxdiam) maxdiam = m_arrays.diameter[i]; 
			return maxdiam;
			}			
		
		//! Acquire read access to the particle data
		const ParticleDataArraysConst& acquireReadOnly();
		//! Acquire read/write access to the particle data
		const ParticleDataArrays& acquireReadWrite();
		
		#ifdef ENABLE_CUDA
		//! Acquire read access to the particle data on the GPU
		std::vector<gpu_pdata_arrays>& acquireReadOnlyGPU();
		//! Acquire read/write access to the particle data on the GPU
		std::vector<gpu_pdata_arrays>& acquireReadWriteGPU();
		
		//! Get the box for the GPU
		/*! \returns Box dimensions suitable for passing to the GPU code
		*/
		const gpu_boxsize& getBoxGPU() { return m_gpu_box; }
		
		//! Get the beginning index of the local particles on a particular GPU
		unsigned int getLocalBeg(unsigned int gpu);
		//! Get the number of local particles on a particular GPU
		unsigned int getLocalNum(unsigned int gpu);
		//! Communicate position between all GPUs
		void communicatePosition();
		
		#endif
		
		//! Release the acquired data
		void release();

		//! Set the profiler to profile CPU<-->GPU memory copies
		/*! \param prof Pointer to the profiler to use. Set to NULL to deactivate profiling
		*/		 			
		void setProfiler(boost::shared_ptr<Profiler> prof) { m_prof=prof; }
	
		//! Connects a function to be called every time the particles are rearranged in memory
		boost::signals::connection connectParticleSort(const boost::function<void ()> &func);

		//! Notify listeners that the particles have been rearranged in memory
		void notifyParticleSort();

		//! Connects a function to be called every time the box size is changed
		boost::signals::connection connectBoxChange(const boost::function<void ()> &func);

		//! Gets the particle type index given a name
		unsigned int getTypeByName(const std::string &name);
		
		//! Gets the name of a given particle type index
		std::string getNameByType(unsigned int type);
		
	private:
		BoxDim m_box;								//!< The simulation box
		const ExecutionConfiguration m_exec_conf;	//!< The execution configuration
		void *m_data;								//!< Raw data allocated
		size_t m_nbytes;							//!< Number of bytes allocated
		unsigned int m_ntypes; 						//!< Number of particle types
		
		bool m_acquired;							//!< Flag to track if data has been acquired
		std::vector<std::string> m_type_mapping;	//!< Mapping between particle type indices and names
		
		boost::signal<void ()> m_sort_signal;		//!< Signal that is triggered when particles are sorted in memory
		boost::signal<void ()> m_boxchange_signal;	//!< Signal that is triggered when the box size changes
		
		ParticleDataArrays m_arrays;				//!< Pointers into m_data for particle access
		ParticleDataArraysConst m_arrays_const;		//!< Pointers into m_data for const particle access
		boost::shared_ptr<Profiler> m_prof;			//!< Pointer to the profiler. NULL if there is no profiler.
		
<<<<<<< HEAD
=======
		boost::shared_ptr<WallData> m_wallData;		//!< Walls specified for the simulation box
		boost::shared_ptr<BondData> m_bondData;		//!< Bonds specified for the simulation
		boost::shared_ptr<AngleData> m_angleData;		//!< Angles specified for the simulation
		boost::shared_ptr<DihedralData> m_dihedralData;		//!< Dihedrals specified for the simulation
		boost::shared_ptr<DihedralData> m_improperData;		//!< Impropers specified for the simulation
		
>>>>>>> c103a548
		#ifdef ENABLE_CUDA
		
		//! Simple type for identifying where the most up to date particle data is
		enum DataLocation
			{
			cpu,	//!< Particle data was last modified on the CPU
			cpugpu,	//!< CPU and GPU contain identical data
			gpu		//!< Particle data was last modified on the GPU
			};
		
		DataLocation m_data_location;		//!< Where the most recently modified particle data lives
		bool m_readwrite_gpu;				//!< Flag to indicate the last acquire was readwriteGPU
		std::vector<gpu_pdata_arrays> m_gpu_pdata;	//!< Stores the pointers to memory on the GPU
		gpu_boxsize m_gpu_box;				//!< Mirror structure of m_box for the GPU
		std::vector<float *> m_d_staging;	//!< Staging array (device memory) where uninterleaved data is copied to/from.
		float4 *m_h_staging;				//!< Staging array (host memory) to copy interleaved data to
		unsigned int m_uninterleave_pitch;	//!< Remember the pitch between x,y,z,type in the uninterleaved data
		unsigned int m_single_xarray_bytes;	//!< Remember the number of bytes allocated for a single float array
				
		//! Helper function to move data from the host to the device
		void hostToDeviceCopy();
		//! Helper function to move data from the device to the host
		void deviceToHostCopy();
		
		#endif
		
		//! Helper function to allocate CPU data
		void allocate(unsigned int N);
		//! Deallocates data
		void deallocate();
		//! Helper function to check that particles are in the box
		bool inBox(bool need_aquire);
	};
	
//! Exports the BoxDim class to python
void export_BoxDim();
//! Exports ParticleDataInitializer to python
void export_ParticleDataInitializer();
//! Exports ParticleData to python
void export_ParticleData();

#endif

#ifdef WIN32
#pragma warning( pop )
#endif
<|MERGE_RESOLUTION|>--- conflicted
+++ resolved
@@ -416,19 +416,6 @@
 		const BoxDim& getBox() const;
 		//! Set the simulation box
 		void setBox(const BoxDim &box);
-<<<<<<< HEAD
-=======
-		//! Access the wall data defined for the simulation box
-		boost::shared_ptr<WallData> getWallData() { return m_wallData; }
-		//! Access the bond data defined for the simulation
-		boost::shared_ptr<BondData> getBondData() { return m_bondData; }
-		//! Access the angle data defined for the simulation
-		boost::shared_ptr<AngleData> getAngleData() { return m_angleData; }
-		//! Access the dihedral data defined for the simulation
-		boost::shared_ptr<DihedralData> getDihedralData() { return m_dihedralData; }
-		//! Access the improper data defined for the simulation
-		boost::shared_ptr<DihedralData> getImproperData() { return m_improperData; }
->>>>>>> c103a548
 		//! Access the execution configuration
 		const ExecutionConfiguration& getExecConf() { return m_exec_conf; }
 		
@@ -524,15 +511,6 @@
 		ParticleDataArraysConst m_arrays_const;		//!< Pointers into m_data for const particle access
 		boost::shared_ptr<Profiler> m_prof;			//!< Pointer to the profiler. NULL if there is no profiler.
 		
-<<<<<<< HEAD
-=======
-		boost::shared_ptr<WallData> m_wallData;		//!< Walls specified for the simulation box
-		boost::shared_ptr<BondData> m_bondData;		//!< Bonds specified for the simulation
-		boost::shared_ptr<AngleData> m_angleData;		//!< Angles specified for the simulation
-		boost::shared_ptr<DihedralData> m_dihedralData;		//!< Dihedrals specified for the simulation
-		boost::shared_ptr<DihedralData> m_improperData;		//!< Impropers specified for the simulation
-		
->>>>>>> c103a548
 		#ifdef ENABLE_CUDA
 		
 		//! Simple type for identifying where the most up to date particle data is
