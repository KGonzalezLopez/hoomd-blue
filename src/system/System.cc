--- conflicted
+++ resolved
@@ -60,19 +60,13 @@
 using namespace std;
 
 /*! \param sysdef SystemDefinition for the system to be simulated
-	\param initial_tstep Time step to start counting from when run() is first called
 	
 	\post The System is constructed with no attached computes, updaters, 
 		analyzers or integrators. Profiling defaults to disabled and
 		statistics are printed every 10 seconds.
 */	
-<<<<<<< HEAD
-System::System(boost::shared_ptr<SystemDefinition> sysdef, unsigned int initial_tstep)
-	: m_sysdef(sysdef), m_start_tstep(initial_tstep), m_end_tstep(0), m_cur_tstep(initial_tstep), m_first_run(true),
-=======
-System::System(boost::shared_ptr<ParticleData> pdata, unsigned int initial_tstep)
-	: m_pdata(pdata), m_start_tstep(initial_tstep), m_end_tstep(0), m_cur_tstep(initial_tstep),
->>>>>>> 9116ee58
+System::System(boost::shared_ptr<SystemDefinition> sysdef)
+	: m_sysdef(sysdef), m_start_tstep(initial_tstep), m_end_tstep(0), m_cur_tstep(initial_tstep),
 		m_last_status_time(0), m_last_status_tstep(initial_tstep), m_profile(false), m_stats_period(10)
 	{
 	// sanity check
