--- conflicted
+++ resolved
@@ -112,11 +112,5 @@
 		limit_hours = 0.0
 	
 	print "** starting run **"
-<<<<<<< HEAD
-	globals.system.run(int(tsteps));
-	print "** run complete **"
-=======
 	globals.system.run(int(tsteps), limit_hours);
-	print "** run complete **"
-
->>>>>>> d7ff6e9e
+	print "** run complete **"