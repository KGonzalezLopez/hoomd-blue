# Highly Optimized Object-Oriented Molecular Dynamics (HOOMD) Open
# Source Software License
# Copyright (c) 2008 Ames Laboratory Iowa State University
# All rights reserved.

# Redistribution and use of HOOMD, in source and binary forms, with or
# without modification, are permitted, provided that the following
# conditions are met:

# * Redistributions of source code must retain the above copyright notice,
# this list of conditions and the following disclaimer.

# * Redistributions in binary form must reproduce the above copyright
# notice, this list of conditions and the following disclaimer in the
# documentation and/or other materials provided with the distribution.

# * Neither the name of the copyright holder nor the names HOOMD's
# contributors may be used to endorse or promote products derived from this
# software without specific prior written permission.

# Disclaimer

# THIS SOFTWARE IS PROVIDED BY THE COPYRIGHT HOLDER AND
# CONTRIBUTORS ``AS IS''  AND ANY EXPRESS OR IMPLIED WARRANTIES,
# INCLUDING, BUT NOT LIMITED TO, THE IMPLIED WARRANTIES OF MERCHANTABILITY
# AND FITNESS FOR A PARTICULAR PURPOSE ARE DISCLAIMED. 

# IN NO EVENT SHALL THE COPYRIGHT HOLDER OR CONTRIBUTORS  BE LIABLE
# FOR ANY DIRECT, INDIRECT, INCIDENTAL, SPECIAL, EXEMPLARY, OR
# CONSEQUENTIAL DAMAGES (INCLUDING, BUT NOT LIMITED TO, PROCUREMENT OF
# SUBSTITUTE GOODS OR SERVICES; LOSS OF USE, DATA, OR PROFITS; OR BUSINESS
# INTERRUPTION) HOWEVER CAUSED AND ON ANY THEORY OF LIABILITY, WHETHER IN
# CONTRACT, STRICT LIABILITY, OR TORT (INCLUDING NEGLIGENCE OR OTHERWISE)
# ARISING IN ANY WAY OUT OF THE USE OF THIS SOFTWARE, EVEN IF ADVISED OF
# THE POSSIBILITY OF SUCH DAMAGE.

# $Id$
# $URL$

if (NOT ENABLE_MINIMAL_INSTALL)

## install the share directory
install(DIRECTORY ${CMAKE_CURRENT_SOURCE_DIR}/hoomd/benchmarks ${CMAKE_CURRENT_SOURCE_DIR}/hoomd/demos
		DESTINATION ${DATA_INSTALL_DIR}
		CONFIGURATIONS Release
		PATTERN "*.hoomd"
		PERMISSIONS OWNER_EXECUTE OWNER_WRITE OWNER_READ GROUP_EXECUTE GROUP_READ WORLD_READ WORLD_EXECUTE
		PATTERN ".svn" EXCLUDE
		)
		
## install the icon, mime type and application menu entry in linux
if (NOT WIN32 AND NOT APPLE)
install(DIRECTORY ${CMAKE_CURRENT_SOURCE_DIR}/icons ${CMAKE_CURRENT_SOURCE_DIR}/mime ${CMAKE_CURRENT_SOURCE_DIR}/applications
		DESTINATION share
		CONFIGURATIONS Release
		PATTERN ".svn" EXCLUDE
		)
endif (NOT WIN32 AND NOT APPLE)	
		
## install the icon file in windows
if (WIN32)
   install(FILES ${HOOMD_SOURCE_DIR}/pics_icons/HOOMDScriptIcon.ico
		DESTINATION ${DATA_INSTALL_DIR}
		CONFIGURATIONS Release
		)
endif (WIN32)

<<<<<<< HEAD
endif (NOT ENABLE_MINIMAL_INSTALL)
=======
endif (NOT ENABLE_MINIMAL_INSTALL)

## install the license file
install(FILES ${HOOMD_SOURCE_DIR}/LICENSE ${CMAKE_CURRENT_SOURCE_DIR}/hoomd/hoomd_data_dir
		DESTINATION ${DATA_INSTALL_DIR}
		CONFIGURATIONS Release
		)
>>>>>>> cd366ba5
<|MERGE_RESOLUTION|>--- conflicted
+++ resolved
@@ -65,14 +65,10 @@
 		)
 endif (WIN32)
 
-<<<<<<< HEAD
-endif (NOT ENABLE_MINIMAL_INSTALL)
-=======
 endif (NOT ENABLE_MINIMAL_INSTALL)
 
 ## install the license file
 install(FILES ${HOOMD_SOURCE_DIR}/LICENSE ${CMAKE_CURRENT_SOURCE_DIR}/hoomd/hoomd_data_dir
 		DESTINATION ${DATA_INSTALL_DIR}
 		CONFIGURATIONS Release
-		)
->>>>>>> cd366ba5
+		)