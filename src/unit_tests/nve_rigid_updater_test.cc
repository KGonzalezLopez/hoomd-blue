--- conflicted
+++ resolved
@@ -94,7 +94,6 @@
 //! Typedef'd NVEUpdator class factory
 typedef boost::function<shared_ptr<NVEUpdater> (shared_ptr<SystemDefinition> sysdef, Scalar deltaT)> nveup_creator;
 
-<<<<<<< HEAD
 void nve_updater_integrate_tests(nveup_creator nve_creator, const ExecutionConfiguration &exec_conf)
 	{
 	#ifdef ENABLE_CUDA
@@ -425,79 +424,6 @@
 	pdata->release();
 
 	}
-=======
-//! Integrate 1 particle through time and compare to an analytical solution
-void nve_updater_integrate_tests(nveup_creator nve_creator, ExecutionConfiguration exec_conf)
-    {
-    
-    const unsigned int N = 10;
-    const unsigned int ntypes = 1;
-    const unsigned int nbondtypes = 0;
-    // create a particle system to simulate
-    
-    shared_ptr<SystemDefinition> sysdef(new SystemDefinition(N, BoxDim(40.0, 40.0, 40.0), ntypes, nbondtypes, 0, 0, 0, exec_conf));
-    shared_ptr<ParticleData> pdata = sysdef->getParticleData();
-    
-    ParticleDataArrays arrays = pdata->acquireReadWrite();
-    arrays.x[0] = Scalar(-15.0); arrays.y[0] = 0.0; arrays.z[0] = 0.0;
-    arrays.vx[0] = Scalar(-0.5); arrays.body[0] = 0;
-    arrays.x[1] =  Scalar(-14.0); arrays.y[1] = 0.0; arrays.z[1] = 0.0;
-    arrays.vx[1] = Scalar(0.2); arrays.body[1] = 0;
-    arrays.x[2] = Scalar(-13.0); arrays.y[2] = 0.0; arrays.z[2] = 0.0;
-    arrays.vy[2] = Scalar(-0.1); arrays.body[2] = 0;
-    arrays.x[3] = Scalar(-12.0); arrays.y[3] = 0.0; arrays.z[3] = 0.0;
-    arrays.vy[3] = Scalar(0.3); arrays.body[3] = 0;
-    arrays.x[4] = Scalar(-11.0); arrays.y[4] = 0.0; arrays.z[4] = 0.0;
-    arrays.vz[4] = Scalar(-0.2); arrays.body[4] = 0;
-    
-    arrays.x[5] = 0.0; arrays.y[5] = Scalar(0.0); arrays.z[5] = 0.0;
-    arrays.vx[5] = Scalar(0.2);  arrays.body[5] = 1;
-    arrays.x[6] = 0.0; arrays.y[6] = Scalar(1.0); arrays.z[6] = 0.0;
-    arrays.vy[6] = Scalar(0.8); arrays.body[6] = 1;
-    arrays.x[7] = 0.0; arrays.y[7] = Scalar(2.0); arrays.z[7] = 0.0;
-    arrays.vy[7] = Scalar(-0.6); arrays.body[7] = 1;
-    arrays.x[8] = 0.0; arrays.y[8] = Scalar(3.0); arrays.z[8] = 0.0;
-    arrays.vz[8] = Scalar(0.7); arrays.body[8] = 1;
-    arrays.x[9] = 0.0; arrays.y[5] = Scalar(4.0); arrays.z[9] = 0.0;
-    arrays.vy[9] = Scalar(-0.5); arrays.body[9] = 1;
-    
-    pdata->release();
-    
-    
-    shared_ptr<NeighborList> nlist(new NeighborList(sysdef, Scalar(3.0), Scalar(0.8)));
-    shared_ptr<LJForceCompute> fc(new LJForceCompute(sysdef, nlist, Scalar(3.0)));
-    
-    // setup some values for alpha and sigma
-    Scalar epsilon = Scalar(1.0);
-    Scalar sigma = Scalar(1.0);
-    Scalar alpha = Scalar(1.0);
-    Scalar lj1 = Scalar(4.0) * epsilon * pow(sigma,Scalar(12.0));
-    Scalar lj2 = alpha * Scalar(4.0) * epsilon * pow(sigma,Scalar(6.0));
-    
-    // specify the force parameters
-    fc->setParams(0,0,lj1,lj2);
-    
-    shared_ptr<NVEUpdater> nve = nve_creator(sysdef, Scalar(0.005));
-    
-    nve->addForceCompute(fc);
-    
-    sysdef->init();
-    for (int i = 0; i < 50; i++)
-        {
-        if (i%10 == 0) cout << "step " << i << "\n";
-        nve->update(i);
-        }
-        
-    arrays = pdata->acquireReadWrite();
-    
-    for (unsigned int i = 0; i < arrays.nparticles; i++)
-        {
-        cout << "N\t" << arrays.x[i] << "\t" << arrays.y[i] << "\t" << arrays.z[i] << "\n";
-        }
-        
-    pdata->release();
-    }
->>>>>>> 26a287f6
 
 //! NVEUpdater factory for the unit tests
 shared_ptr<NVEUpdater> base_class_nve_creator(shared_ptr<SystemDefinition> sysdef, Scalar deltaT)
@@ -515,7 +441,6 @@
 /*
 //! boost test case for base class integration tests
 BOOST_AUTO_TEST_CASE( NVEUpdater_integrate_tests )
-<<<<<<< HEAD
 	{
 	printf("\nTesting integration on CPU...\n");
 	nveup_creator nve_creator = bind(base_class_nve_creator, _1, _2);
@@ -551,12 +476,6 @@
 }
 
 #endif
-=======
-    {
-    nveup_creator nve_creator = bind(base_class_nve_creator, _1, _2);
-    nve_updater_integrate_tests(nve_creator, ExecutionConfiguration(ExecutionConfiguration::CPU, 0));
-    }
->>>>>>> 26a287f6
 
 #ifdef WIN32
 #pragma warning( pop )
