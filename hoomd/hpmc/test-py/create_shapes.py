--- conflicted
+++ resolved
@@ -207,7 +207,6 @@
     def test_convex_spheropolyhedron_union(self):
         self.mc = hpmc.integrate.convex_spheropolyhedron_union(seed=10);
         self.mc.shape_param.set('A', vertices=[self.cube_verts, self.cube_verts], centers=self.cubes, orientations=self.cube_ors, sweep_radii=self.sweep_radii);
-<<<<<<< HEAD
         self.mc.shape_param.set('B', vertices=[self.cube_verts], centers=[(0,0,0)], orientations=[(1,0,0,0)]);
 
         # verify that the particle is created correctly
@@ -218,24 +217,6 @@
 
     def test_convexpolyhedron_union(self):
         self.mc = hpmc.integrate.convex_polyhedron_union(seed=10);
-        self.mc.shape_param.set('A', vertices=[self.cube_verts, self.cube_verts], centers=self.cubes, orientations=self.cube_ors,sweep_radii=self.sweep_radii);
-=======
->>>>>>> 9767f837
-        self.mc.shape_param.set('B', vertices=[self.cube_verts], centers=[(0,0,0)], orientations=[(1,0,0,0)]);
-
-        # verify that the particle is created correctly
-        run(1);
-
-        # verify that there are no overlaps
-        self.assertEqual(self.mc.count_overlaps(), 0);
-
-<<<<<<< HEAD
-    def test_convexpolyhedron_union_implicit(self):
-        self.mc = hpmc.integrate.convex_spheropolyhedron_union(seed=10,implicit=True);
-=======
-    def test_convexpolyhedron_union(self):
-        self.mc = hpmc.integrate.convex_polyhedron_union(seed=10);
->>>>>>> 9767f837
         self.mc.shape_param.set('A', vertices=[self.cube_verts, self.cube_verts], centers=self.cubes, orientations=self.cube_ors,sweep_radii=self.sweep_radii);
         self.mc.shape_param.set('B', vertices=[self.cube_verts], centers=[(0,0,0)], orientations=[(1,0,0,0)]);
 
