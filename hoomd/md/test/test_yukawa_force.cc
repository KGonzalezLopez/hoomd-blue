--- conflicted
+++ resolved
@@ -19,11 +19,7 @@
 #include <math.h>
 
 using namespace std;
-<<<<<<< HEAD
 using namespace std::placeholders;
-=======
-
->>>>>>> 681748a3
 
 /*! \file yukawa_force_test.cc
     \brief Implements unit tests for PotentialPairYukawa and descendants
@@ -232,7 +228,7 @@
     }
 #endif
 
-//! test case for particle test on CPU
+//! boost test case for particle test on CPU
 UP_TEST( YukawaForce_particle )
     {
     yukawaforce_creator yukawa_creator_base = bind(base_class_yukawa_creator, _1, _2);
@@ -240,14 +236,14 @@
     }
 
 # ifdef ENABLE_CUDA
-//! test case for particle test on GPU
+//! boost test case for particle test on GPU
 UP_TEST( YukawaForceGPU_particle )
     {
     yukawaforce_creator yukawa_creator_gpu = bind(gpu_yukawa_creator, _1, _2);
     yukawa_force_particle_test(yukawa_creator_gpu, std::shared_ptr<ExecutionConfiguration>(new ExecutionConfiguration(ExecutionConfiguration::GPU)));
     }
 
-//! test case for comparing GPU output to base class output
+//! boost test case for comparing GPU output to base class output
 UP_TEST( YukawaForceGPU_compare )
     {
     yukawaforce_creator yukawa_creator_gpu = bind(gpu_yukawa_creator, _1, _2);
@@ -257,4 +253,5 @@
                                  std::shared_ptr<ExecutionConfiguration>(new ExecutionConfiguration(ExecutionConfiguration::GPU)));
     }
 
-#endif+#endif
+                          