// Copyright (c) 2009-2019 The Regents of the University of Michigan
// This file is part of the HOOMD-blue project, released under the BSD 3-Clause License.

#include "PPPMForceCompute.h"

#ifndef __PPPM_FORCE_COMPUTE_GPU_H__
#define __PPPM_FORCE_COMPUTE_GPU_H__

#ifdef ENABLE_HIP

#include <hipfft.h>
#include <sstream>

//#define USE_HOST_DFFT

#include "hoomd/Autotuner.h"

#ifdef ENABLE_MPI
#include "CommunicatorGridGPU.h"

#ifndef USE_HOST_DFFT
#include "hoomd/extern/dfftlib/src/dfft_cuda.h"
#else
#include "hoomd/extern/dfftlib/src/dfft_host.h"
#endif
#endif

#define CHECK_HIPFFT_ERROR(status) { handleHIPFFTResult(status, __FILE__, __LINE__); }

/*! Order parameter evaluated using the particle mesh method
 */
class PYBIND11_EXPORT PPPMForceComputeGPU : public PPPMForceCompute
    {
    public:
        //! Constructor
        PPPMForceComputeGPU(std::shared_ptr<SystemDefinition> sysdef,
            std::shared_ptr<NeighborList> nlist,
            std::shared_ptr<ParticleGroup> group);
        virtual ~PPPMForceComputeGPU();

        //! Set autotuner parameters
        /*! \param enable Enable/disable autotuning
            \param period period (approximate) in time steps when returning occurs
        */
        virtual void setAutotunerParams(bool enable, unsigned int period)
            {
            m_tuner_assign->setPeriod(period);
            m_tuner_reduce_mesh->setPeriod(period);
            m_tuner_update->setPeriod(period);
            m_tuner_force->setPeriod(period);
            m_tuner_influence->setPeriod(period);

            m_tuner_assign->setEnabled(enable);
            m_tuner_reduce_mesh->setEnabled(enable);
            m_tuner_update->setEnabled(enable);
            m_tuner_force->setEnabled(enable);
            m_tuner_influence->setEnabled(enable);
            }

    protected:
        //! Helper function to setup FFT and allocate the mesh arrays
        virtual void initializeFFT();

        //! Setup coefficient tables
        virtual void setupCoeffs();

        //! Helper function to assign particle coordinates to mesh
        virtual void assignParticles();

        //! Helper function to update the mesh arrays
        virtual void updateMeshes();

        //! Helper function to interpolate the forces
        virtual void interpolateForces();

        //! Compute the optimal influence function
        virtual void computeInfluenceFunction();

        //! Helper function to calculate value of collective variable
        virtual Scalar computePE();

        //! Helper function to compute the virial
        virtual void computeVirial();

        //! Helper function to correct forces on excluded particles
        virtual void fixExclusions();

        //! Check for HIPFFT errors
        inline void handleHIPFFTResult(hipfftResult result, const char *file, unsigned int line) const
            {
            if (result != HIPFFT_SUCCESS)
                {
                std::ostringstream oss;
                oss << "HIPFFT returned error " << result << " in file " << file << " line " << line << std::endl;
                throw std::runtime_error(oss.str());
                }
            }

    private:
        std::unique_ptr<Autotuner> m_tuner_assign;//!< Autotuner for assigning binned charges to mesh
        std::unique_ptr<Autotuner> m_tuner_reduce_mesh;//!< Autotuner to reduce meshes for multi GPU
        std::unique_ptr<Autotuner> m_tuner_update;  //!< Autotuner for updating mesh values
        std::unique_ptr<Autotuner> m_tuner_force; //!< Autotuner for populating the force array
        std::unique_ptr<Autotuner> m_tuner_influence; //!< Autotuner for computing the influence function

<<<<<<< HEAD
        hipfftHandle m_hipfft_plan;          //!< The FFT plan
=======
        std::vector<cufftHandle> m_cufft_plan;          //!< The FFT plans
>>>>>>> a6d89517
        bool m_local_fft;                  //!< True if we are only doing local FFTs (not distributed)

        #ifdef ENABLE_MPI
        typedef CommunicatorGridGPU<hipfftComplex> CommunicatorGridGPUComplex;
        std::shared_ptr<CommunicatorGridGPUComplex> m_gpu_grid_comm_forward; //!< Communicate mesh
        std::shared_ptr<CommunicatorGridGPUComplex> m_gpu_grid_comm_reverse; //!< Communicate fourier mesh

        dfft_plan m_dfft_plan_forward;     //!< Forward distributed FFT
        dfft_plan m_dfft_plan_inverse;     //!< Forward distributed FFT
        #endif

        GlobalArray<hipfftComplex> m_mesh;                 //!< The particle density mesh
        GlobalArray<hipfftComplex> m_mesh_scratch;         //!< The particle density mesh per GPU, staging array
        GlobalArray<hipfftComplex> m_fourier_mesh;         //!< The fourier transformed mesh
        GlobalArray<hipfftComplex> m_fourier_mesh_G_x;       //!< Fourier transformed mesh times the influence function, x component
        GlobalArray<hipfftComplex> m_fourier_mesh_G_y;       //!< Fourier transformed mesh times the influence function, y component
        GlobalArray<hipfftComplex> m_fourier_mesh_G_z;       //!< Fourier transformed mesh times the influence function, z component
        GlobalArray<hipfftComplex> m_inv_fourier_mesh_x;     //!< The inverse-fourier transformed force mesh
        GlobalArray<hipfftComplex> m_inv_fourier_mesh_y;     //!< The inverse-fourier transformed force mesh
        GlobalArray<hipfftComplex> m_inv_fourier_mesh_z;     //!< The inverse-fourier transformed force mesh

        GPUFlags<Scalar> m_sum;                    //!< Sum over fourier mesh values
        GlobalArray<Scalar> m_sum_partial;            //!< Partial sums over fourier mesh values
        GlobalArray<Scalar> m_sum_virial_partial;     //!< Partial sums over virial mesh values
        GlobalArray<Scalar> m_sum_virial;             //!< Final sum over virial mesh values
        unsigned int m_block_size;                 //!< Block size for fourier mesh reduction
    };

void export_PPPMForceComputeGPU(pybind11::module& m);

#endif // ENABLE_HIP
#endif // __PPPM_FORCE_COMPUTE_GPU_H__<|MERGE_RESOLUTION|>--- conflicted
+++ resolved
@@ -103,11 +103,7 @@
         std::unique_ptr<Autotuner> m_tuner_force; //!< Autotuner for populating the force array
         std::unique_ptr<Autotuner> m_tuner_influence; //!< Autotuner for computing the influence function
 
-<<<<<<< HEAD
-        hipfftHandle m_hipfft_plan;          //!< The FFT plan
-=======
-        std::vector<cufftHandle> m_cufft_plan;          //!< The FFT plans
->>>>>>> a6d89517
+        std::vector<hipfftHandle> m_hipfft_plan;          //!< The FFT plan
         bool m_local_fft;                  //!< True if we are only doing local FFTs (not distributed)
 
         #ifdef ENABLE_MPI
