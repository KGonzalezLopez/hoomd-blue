// Copyright (c) 2009-2019 The Regents of the University of Michigan
// This file is part of the HOOMD-blue project, released under the BSD 3-Clause License.


// Maintainer: joaander

/*! \file NeighborListGPUBinned.cc
    \brief Defines NeighborListGPUBinned
*/

#include "NeighborListGPUBinned.h"
#include "NeighborListGPUBinned.cuh"

namespace py = pybind11;

#ifdef ENABLE_MPI
#include "hoomd/Communicator.h"
#endif

NeighborListGPUBinned::NeighborListGPUBinned(std::shared_ptr<SystemDefinition> sysdef,
                                             Scalar r_cut,
                                             Scalar r_buff,
                                             std::shared_ptr<CellList> cl)
    : NeighborListGPU(sysdef, r_cut, r_buff), m_cl(cl), m_param(0)
    {
    // create a default cell list if one was not specified
    if (!m_cl)
        m_cl = std::shared_ptr<CellList>(new CellList(sysdef));

    // with multiple GPUs, use indirect access via particle data arrays
    m_use_index = m_exec_conf->allConcurrentManagedAccess();

    // with multiple GPUs, request a cell list per device
    m_cl->setPerDevice(m_exec_conf->allConcurrentManagedAccess());

    m_cl->setComputeXYZF(! m_use_index);
    m_cl->setComputeIdx(m_use_index);

    m_cl->setRadius(1);
    m_cl->setComputeTDB(!m_use_index);
    m_cl->setFlagIndex();

    CHECK_CUDA_ERROR();

    // initialize autotuner
    // the full block size and threads_per_particle matrix is searched,
    // encoded as block_size*10000 + threads_per_particle
    std::vector<unsigned int> valid_params;

    const unsigned int warp_size = m_exec_conf->dev_prop.warpSize;
    for (unsigned int block_size = warp_size; block_size <= 1024; block_size += warp_size)
        {
        unsigned int s=1;

        while (s <= warp_size)
            {
            valid_params.push_back(block_size*10000 + s);
            s = s * 2;
            }
        }

    m_tuner.reset(new Autotuner(valid_params, 5, 100000, "nlist_binned", this->m_exec_conf));

    // call this class's special setRCut
    setRCut(r_cut, r_buff);
    }

NeighborListGPUBinned::~NeighborListGPUBinned()
    {
    }

void NeighborListGPUBinned::setRCut(Scalar r_cut, Scalar r_buff)
    {
    NeighborListGPU::setRCut(r_cut, r_buff);

    Scalar rmax = getMaxRCut() + m_r_buff;
    if (m_diameter_shift)
        rmax += m_d_max - Scalar(1.0);

    m_cl->setNominalWidth(rmax);
    }

void NeighborListGPUBinned::setRCutPair(unsigned int typ1, unsigned int typ2, Scalar r_cut)
    {
    NeighborListGPU::setRCutPair(typ1,typ2,r_cut);

    Scalar rmax = getMaxRCut() + m_r_buff;
    if (m_diameter_shift)
        rmax += m_d_max - Scalar(1.0);

    m_cl->setNominalWidth(rmax);
    }

void NeighborListGPUBinned::setMaximumDiameter(Scalar d_max)
    {
    NeighborListGPU::setMaximumDiameter(d_max);

    // need to update the cell list settings appropriately
    Scalar rmax = getMaxRCut() + m_r_buff;
    if (m_diameter_shift)
        rmax += m_d_max - Scalar(1.0);

    m_cl->setNominalWidth(rmax);
    }

void NeighborListGPUBinned::buildNlist(unsigned int timestep)
    {
    if (m_storage_mode != full)
        {
        m_exec_conf->msg->error() << "Only full mode nlists can be generated on the GPU" << std::endl;
        throw std::runtime_error("Error computing neighbor list");
        }

    m_cl->compute(timestep);

    if (m_prof)
        m_prof->push(m_exec_conf, "compute");

    // acquire the particle data
    ArrayHandle<Scalar4> d_pos(m_pdata->getPositions(), access_location::device, access_mode::read);
    ArrayHandle<Scalar> d_diameter(m_pdata->getDiameters(), access_location::device, access_mode::read);
    ArrayHandle<unsigned int> d_body(m_pdata->getBodies(), access_location::device, access_mode::read);

    const BoxDim& box = m_pdata->getBox();

    // access the cell list data arrays
    ArrayHandle<unsigned int> d_cell_size(m_cl->getCellSizeArray(), access_location::device, access_mode::read);
    ArrayHandle<Scalar4> d_cell_xyzf(m_cl->getXYZFArray(), access_location::device, access_mode::read);
    ArrayHandle<unsigned int> d_cell_idx(m_cl->getIndexArray(), access_location::device, access_mode::read);
    ArrayHandle<Scalar4> d_cell_tdb(m_cl->getTDBArray(), access_location::device, access_mode::read);
    ArrayHandle<unsigned int> d_cell_adj(m_cl->getCellAdjArray(), access_location::device, access_mode::read);

    const ArrayHandle<unsigned int>& d_cell_size_per_device = m_cl->getPerDevice() ?
        ArrayHandle<unsigned int>(m_cl->getCellSizeArrayPerDevice(),access_location::device, access_mode::read) :
        ArrayHandle<unsigned int>(GlobalArray<unsigned int>(), access_location::device, access_mode::read);
    const ArrayHandle<unsigned int>& d_cell_idx_per_device = m_cl->getPerDevice() ?
        ArrayHandle<unsigned int>(m_cl->getIndexArrayPerDevice(), access_location::device, access_mode::read) :
        ArrayHandle<unsigned int>(GlobalArray<unsigned int>(), access_location::device, access_mode::read);

    ArrayHandle<unsigned int> d_head_list(m_head_list, access_location::device, access_mode::read);
    ArrayHandle<unsigned int> d_Nmax(m_Nmax, access_location::device, access_mode::read);
    ArrayHandle<unsigned int> d_conditions(m_conditions, access_location::device, access_mode::readwrite);
    ArrayHandle<unsigned int> d_nlist(m_nlist, access_location::device, access_mode::overwrite);
    ArrayHandle<unsigned int> d_n_neigh(m_n_neigh, access_location::device, access_mode::overwrite);
    ArrayHandle<Scalar4> d_last_pos(m_last_pos, access_location::device, access_mode::overwrite);

    // the maximum cutoff that any particle can participate in
    Scalar rmax = getMaxRCut() + m_r_buff;
    if (m_diameter_shift)
        rmax += m_d_max - Scalar(1.0);

    if (m_filter_body)
        {
        // add the maximum diameter of all composite particles
        Scalar max_d_comp = m_pdata->getMaxCompositeParticleDiameter();
        rmax += 0.5*max_d_comp;
        }

    ArrayHandle<Scalar> d_r_cut(m_r_cut, access_location::device, access_mode::read);
    ArrayHandle<Scalar> d_r_listsq(m_r_listsq, access_location::device, access_mode::read);

<<<<<<< HEAD
    if ((box.getPeriodic().x && nearest_plane_distance.x <= rmax * 2.0) ||
        (box.getPeriodic().y && nearest_plane_distance.y <= rmax * 2.0) ||
        (this->m_sysdef->getNDimensions() == 3 && box.getPeriodic().z && nearest_plane_distance.z <= rmax * 2.0))
        {
        m_exec_conf->msg->error() << "nlist: Simulation box is too small! Particles would be interacting with themselves." << std::endl;
        throw std::runtime_error("Error updating neighborlist bins");
        }

    #ifdef __HIP_PLATFORM_NVCC__
=======
>>>>>>> 50bb2378
    auto& gpu_map = m_exec_conf->getGPUIds();

    // prefetch some cell list arrays
    if (m_exec_conf->allConcurrentManagedAccess())
        {
        for (unsigned int idev = 0; idev < m_exec_conf->getNumActiveGPUs(); ++idev)
            {
            // prefetch cell adjacency
            cudaMemPrefetchAsync(d_cell_adj.data, m_cl->getCellAdjArray().getNumElements()*sizeof(unsigned int), gpu_map[idev]);
            }
        }

    if (m_exec_conf->isCUDAErrorCheckingEnabled())
        CHECK_CUDA_ERROR();
    #endif

    m_exec_conf->beginMultiGPU();

    this->m_tuner->begin();
    unsigned int param = !m_param ? this->m_tuner->getParam() : m_param;
    unsigned int block_size = param / 10000;
    unsigned int threads_per_particle = param % 10000;

    gpu_compute_nlist_binned(d_nlist.data,
                             d_n_neigh.data,
                             d_last_pos.data,
                             d_conditions.data,
                             d_Nmax.data,
                             d_head_list.data,
                             d_pos.data,
                             d_body.data,
                             d_diameter.data,
                             m_pdata->getN(),
                             m_cl->getPerDevice() ? d_cell_size_per_device.data : d_cell_size.data,
                             d_cell_xyzf.data,
                             m_cl->getPerDevice() ? d_cell_idx_per_device.data : d_cell_idx.data,
                             d_cell_tdb.data,
                             d_cell_adj.data,
                             m_cl->getCellIndexer(),
                             m_cl->getCellListIndexer(),
                             m_cl->getCellAdjIndexer(),
                             box,
                             d_r_cut.data,
                             m_r_buff,
                             m_pdata->getNTypes(),
                             threads_per_particle,
                             block_size,
                             m_filter_body,
                             m_diameter_shift,
                             m_cl->getGhostWidth(),
                             m_exec_conf->getComputeCapability()/10,
                             m_pdata->getGPUPartition(),
                             m_use_index);

    if(m_exec_conf->isCUDAErrorCheckingEnabled()) CHECK_CUDA_ERROR();
    this->m_tuner->end();

    m_exec_conf->endMultiGPU();

    if (m_prof)
        m_prof->pop(m_exec_conf);
    }

void export_NeighborListGPUBinned(py::module& m)
    {
    py::class_<NeighborListGPUBinned, NeighborListGPU, std::shared_ptr<NeighborListGPUBinned> >(m, "NeighborListGPUBinned")
                    .def(py::init< std::shared_ptr<SystemDefinition>, Scalar, Scalar, std::shared_ptr<CellList> >())
                    .def("setTuningParam", &NeighborListGPUBinned::setTuningParam)
                     ;
    }<|MERGE_RESOLUTION|>--- conflicted
+++ resolved
@@ -159,18 +159,7 @@
     ArrayHandle<Scalar> d_r_cut(m_r_cut, access_location::device, access_mode::read);
     ArrayHandle<Scalar> d_r_listsq(m_r_listsq, access_location::device, access_mode::read);
 
-<<<<<<< HEAD
-    if ((box.getPeriodic().x && nearest_plane_distance.x <= rmax * 2.0) ||
-        (box.getPeriodic().y && nearest_plane_distance.y <= rmax * 2.0) ||
-        (this->m_sysdef->getNDimensions() == 3 && box.getPeriodic().z && nearest_plane_distance.z <= rmax * 2.0))
-        {
-        m_exec_conf->msg->error() << "nlist: Simulation box is too small! Particles would be interacting with themselves." << std::endl;
-        throw std::runtime_error("Error updating neighborlist bins");
-        }
-
     #ifdef __HIP_PLATFORM_NVCC__
-=======
->>>>>>> 50bb2378
     auto& gpu_map = m_exec_conf->getGPUIds();
 
     // prefetch some cell list arrays
