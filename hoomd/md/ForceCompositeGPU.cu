// Copyright (c) 2009-2017 The Regents of the University of Michigan
// This file is part of the HOOMD-blue project, released under the BSD 3-Clause License.


#include "hoomd/VectorMath.h"
#include "hoomd/Index1D.h"
#include "hoomd/ParticleData.cuh"

// Maintainer: jglaser

/*! \file ForceComposite.cu
    \brief Defines GPU kernel code for the composite particle integration on the GPU.
*/

//! Shared memory for body force and torque reduction, required allocation when the kernel is called
extern __shared__ char sum[];
extern __shared__ Scalar sum_virial[];

//! Calculates the body forces and torques by summing the constituent particle forces using a fixed sliding window size
/*  Compute the force and torque sum on all bodies in the system from their constituent particles. n_bodies_per_block
    bodies are handled within each block of execution on the GPU. The reason for this is to decrease
    over-parallelism and use the GPU cores more effectively when bodies are smaller than the block size. Otherwise,
    small bodies leave many threads in the block idle with nothing to do.

    On start, the properties common to each body are read in, computed, and stored in shared memory for all the threads
    working on that body to access. Then, the threads loop over all particles that are part of the body with
    a sliding window. Each loop of the window computes the force and torque for block_size/n_bodies_per_block particles
    in as many threads in parallel. These quantities are summed over enough windows to cover the whole body.

    The block_size/n_bodies_per_block partial sums are stored in shared memory. Then n_bodies_per_block partial
    reductions are performed in parallel using all threads to sum the total force and torque on each body. This looks
    just like a normal reduction, except that it terminates at a certain level in the tree. To make the math
    for the partial reduction work out, block_size must be a power of 2 as must n_bodies_per_block.

    Performance testing on GF100 with many different bodies of different sizes ranging from 4-256 particles per body
    has found that the optimum block size for most bodies is 64 threads. Performance increases for all body sizes
    as n_bodies_per_block is increased, but only up to 8. n_bodies_per_block=16 slows performance significantly.
    Based on these performance results, this kernel is hardcoded to handle only 1,2,4,8 n_bodies_per_block
    with a power of 2 block size (hardcoded to 64 in the kernel launch).
*/
__global__ void gpu_rigid_force_sliding_kernel(Scalar4* d_force,
                                                 Scalar4* d_torque,
                                                 const unsigned int *d_molecule_len,
                                                 const unsigned int *d_molecule_list,
                                                 Index2D molecule_indexer,
                                                 const Scalar4 *d_postype,
                                                 const Scalar4* d_orientation,
                                                 Index2D body_indexer,
                                                 Scalar3* d_body_pos,
                                                 Scalar4* d_body_orientation,
                                                 const unsigned int *d_body_len,
                                                 const unsigned int *d_body,
                                                 const unsigned int *d_tag,
                                                 uint2 *d_flag,
                                                 Scalar4* d_net_force,
                                                 Scalar4* d_net_torque,
                                                 unsigned int n_mol,
                                                 unsigned int N,
                                                 unsigned int window_size,
                                                 unsigned int thread_mask,
                                                 unsigned int n_bodies_per_block,
                                                 bool zero_force)
    {
    // determine which body (0 ... n_bodies_per_block-1) this thread is working on
    // assign threads 0, 1, 2, ... to body 0, n, n+1, n+2, ... to body 1, and so on.
    unsigned int m = threadIdx.x / (blockDim.x / n_bodies_per_block);

    // body_force and body_torque are each shared memory arrays with 1 element per threads
    Scalar4 *body_force = (Scalar4 *)sum;
    Scalar3 *body_torque = (Scalar3 *) (body_force + blockDim.x);

    // store body type, orientation and the index in molecule list in shared memory. Up to 16 bodies per block can
    // be handled.
    __shared__ unsigned int body_type[16];
    __shared__ Scalar4 body_orientation[16];
    __shared__ unsigned int mol_idx[16];
    __shared__ unsigned int central_idx[16];

    // each thread makes partial sums of force and torque of all the particles that this thread loops over
    Scalar4 sum_force = make_scalar4(Scalar(0.0), Scalar(0.0), Scalar(0.0),Scalar(0.0));
    Scalar3 sum_torque = make_scalar3(Scalar(0.0), Scalar(0.0), Scalar(0.0));

    // thread_mask is a bitmask that masks out the high bits in threadIdx.x.
    // threadIdx.x & thread_mask is an index from 0 to block_size/n_bodies_per_block-1 and determines what offset
    // this thread is to use when accessing the particles in the body
    if ((threadIdx.x & thread_mask) == 0)
        {
        // thread 0 for this body reads in the body id and orientation and stores them in shared memory
        int group_idx = blockIdx.x*n_bodies_per_block + m;
        if (group_idx < n_mol)
            {
            mol_idx[m] = group_idx;
            central_idx[m] = d_molecule_list[molecule_indexer(group_idx, 0)];

            if (d_tag[central_idx[m]] != d_body[central_idx[m]])
                {
                // this is not the central ptl, molecule is incomplete - mark as such
                body_type[m] = 0xffffffff;
                body_orientation[m] = make_scalar4(1,0,0,0);
                }
            else
                {
                body_type[m] = __scalar_as_int(d_postype[central_idx[m]].w);
                body_orientation[m] = d_orientation[central_idx[m]];
                }
            }
        else
            {
            mol_idx[m] = NO_BODY;
            }
        }

    __syncthreads();

    if (mol_idx[m] != NO_BODY)
        {
        // compute the number of windows that we need to loop over
        unsigned int mol_len = d_molecule_len[mol_idx[m]];
        unsigned int n_windows = mol_len / window_size + 1;

        // slide the window throughout the block
        for (unsigned int start = 0; start < n_windows; start++)
            {
            // determine the index with this body that this particle should handle
            unsigned int k = start * window_size + (threadIdx.x & thread_mask);

            // if that index is in the body we are actually handling a real body
            if (k < mol_len)
                {
                // determine the particle idx of the particle
                unsigned int pidx = d_molecule_list[molecule_indexer(mol_idx[m],k)];

                // if this particle is not the central particle
                if (body_type[m] != 0xffffffff && pidx != central_idx[m])
                    {
                    Scalar4 fi = d_net_force[pidx];

                    //will likely need to rotate these components too
                    vec3<Scalar> ti(d_net_torque[pidx]);

                    // zero net torque on constituent particles
                    d_net_torque[pidx] = make_scalar4(0.0,0.0,0.0,0.0);

                    // zero force only if we don't need it later
                    if (zero_force)
                        {
                        // zero net energy on constituent ptls to avoid double counting
                        // also zero net force for consistency
                        d_net_force[pidx] = make_scalar4(0.0,0.0,0.0,0.0);
                        }

                    if (central_idx[m] < N)
                        {
                        // at this point, the molecule needs to be complete
                        if (mol_len != d_body_len[body_type[m]] + 1)
                            {
                            // incomplete molecule
                            atomicMax(&(d_flag->x), d_body[central_idx[m]] + 1);
                            }

                        // calculate body force and torques
                        vec3<Scalar> particle_pos(d_body_pos[body_indexer(body_type[m], k-1)]);

                        // tally the force in the per thread counter
                        sum_force.x += fi.x;
                        sum_force.y += fi.y;
                        sum_force.z += fi.z;

                        // sum up energy
                        sum_force.w += fi.w;

                        vec3<Scalar> ri = rotate(quat<Scalar>(body_orientation[m]), particle_pos);

                        // torque = r x f
                        vec3<Scalar> del_torque(cross(ri, vec3<Scalar>(fi)));

                        // tally the torque in the per thread counter
                        sum_torque.x += ti.x+del_torque.x;
                        sum_torque.y += ti.y+del_torque.y;
                        sum_torque.z += ti.z+del_torque.z;
                        }
                    }
                }
            }
        }

    __syncthreads();

    // put the partial sums into shared memory
    body_force[threadIdx.x] = sum_force;
    body_torque[threadIdx.x] = sum_torque;

    __syncthreads();

    // perform a set of partial reductions. Each block_size/n_bodies_per_block threads performs a sum reduction
    // just within its own group
    unsigned int offset = window_size >> 1;
    while (offset > 0)
        {
        if ((threadIdx.x & thread_mask) < offset)
            {
            body_force[threadIdx.x].x += body_force[threadIdx.x + offset].x;
            body_force[threadIdx.x].y += body_force[threadIdx.x + offset].y;
            body_force[threadIdx.x].z += body_force[threadIdx.x + offset].z;
            body_force[threadIdx.x].w += body_force[threadIdx.x + offset].w;

            body_torque[threadIdx.x].x += body_torque[threadIdx.x + offset].x;
            body_torque[threadIdx.x].y += body_torque[threadIdx.x + offset].y;
            body_torque[threadIdx.x].z += body_torque[threadIdx.x + offset].z;
            }

        offset >>= 1;

        __syncthreads();
        }

    // thread 0 within this body writes out the total force and torque for the body
    if ((threadIdx.x & thread_mask) == 0 && mol_idx[m] != NO_BODY && central_idx[m] < N)
        {
        d_force[central_idx[m]] = body_force[threadIdx.x];
        d_torque[central_idx[m]] = make_scalar4(body_torque[threadIdx.x].x, body_torque[threadIdx.x].y, body_torque[threadIdx.x].z, 0.0f);
        }
    }

__global__ void gpu_rigid_virial_sliding_kernel(Scalar* d_virial,
                                                const unsigned int *d_molecule_len,
                                                const unsigned int *d_molecule_list,
                                                Index2D molecule_indexer,
                                                const Scalar4 *d_postype,
                                                const Scalar4* d_orientation,
                                                Index2D body_indexer,
                                                Scalar3* d_body_pos,
                                                Scalar4* d_body_orientation,
                                                Scalar4* d_net_force,
                                                Scalar* d_net_virial,
                                                const unsigned int *d_body,
                                                const unsigned int *d_tag,
                                                unsigned int n_mol,
                                                unsigned int N,
                                                unsigned int net_virial_pitch,
                                                unsigned int virial_pitch,
                                                unsigned int window_size,
                                                unsigned int thread_mask,
                                                unsigned int n_bodies_per_block)
    {
    // determine which body (0 ... n_bodies_per_block-1) this thread is working on
    // assign threads 0, 1, 2, ... to body 0, n, n+1, n+2, ... to body 1, and so on.
    unsigned int m = threadIdx.x / (blockDim.x / n_bodies_per_block);

    // body_force and body_torque are each shared memory arrays with 1 element per threads
    Scalar *body_virial_xx = sum_virial;
    Scalar *body_virial_xy = &sum_virial[1*blockDim.x];
    Scalar *body_virial_xz = &sum_virial[2*blockDim.x];
    Scalar *body_virial_yy = &sum_virial[3*blockDim.x];
    Scalar *body_virial_yz = &sum_virial[4*blockDim.x];
    Scalar *body_virial_zz = &sum_virial[5*blockDim.x];

    // store body type, orientation and the index in molecule list in shared memory. Up to 16 bodies per block can
    // be handled.
    __shared__ unsigned int body_type[16];
    __shared__ Scalar4 body_orientation[16];
    __shared__ unsigned int mol_idx[16];
    __shared__ unsigned int central_idx[16];

    // each thread makes partial sums of the virial of all the particles that this thread loops over
    Scalar sum_virial_xx(0.0);
    Scalar sum_virial_xy(0.0);
    Scalar sum_virial_xz(0.0);
    Scalar sum_virial_yy(0.0);
    Scalar sum_virial_yz(0.0);
    Scalar sum_virial_zz(0.0);

    // thread_mask is a bitmask that masks out the high bits in threadIdx.x.
    // threadIdx.x & thread_mask is an index from 0 to block_size/n_bodies_per_block-1 and determines what offset
    // this thread is to use when accessing the particles in the body
    if ((threadIdx.x & thread_mask) == 0)
        {
        // thread 0 for this body reads in the body id and orientation and stores them in shared memory
        int group_idx = blockIdx.x*n_bodies_per_block + m;
        if (group_idx < n_mol)
            {
            mol_idx[m] = group_idx;

            // first ptl is central ptl
            central_idx[m] = d_molecule_list[molecule_indexer(group_idx, 0)];

            if (d_tag[central_idx[m]] != d_body[central_idx[m]])
                {
                // this is not the central ptl, molecule is incomplete - mark as such
                body_type[m] = 0xffffffff;
                body_orientation[m] = make_scalar4(1,0,0,0);
                }
            else
                {
                body_type[m] = __scalar_as_int(d_postype[central_idx[m]].w);
                body_orientation[m] = d_orientation[central_idx[m]];
                }
            }
        else
            {
            mol_idx[m] = NO_BODY;
            }
        }

    __syncthreads();

    if (mol_idx[m] != NO_BODY)
        {
        // compute the number of windows that we need to loop over
        unsigned int mol_len = d_molecule_len[mol_idx[m]];
        unsigned int n_windows = mol_len / window_size + 1;

        // slide the window throughout the block
        for (unsigned int start = 0; start < n_windows; start++)
            {
            // determine the index with this body that this particle should handle
            unsigned int k = start * window_size + (threadIdx.x & thread_mask);

            // if that index is in the body we are actually handling a real body
            if (k < mol_len)
                {
                // determine the particle idx of the particle
                unsigned int pidx = d_molecule_list[molecule_indexer(mol_idx[m],k)];

                if (body_type[m] != 0xffffffff && pidx != central_idx[m])
                    {
                    // calculate body force and torques
                    Scalar4 fi = d_net_force[pidx];

                    // sum up virial
                    Scalar virialxx = d_net_virial[0*net_virial_pitch+pidx];
                    Scalar virialxy = d_net_virial[1*net_virial_pitch+pidx];
                    Scalar virialxz = d_net_virial[2*net_virial_pitch+pidx];
                    Scalar virialyy = d_net_virial[3*net_virial_pitch+pidx];
                    Scalar virialyz = d_net_virial[4*net_virial_pitch+pidx];
                    Scalar virialzz = d_net_virial[5*net_virial_pitch+pidx];

                    // zero force and virial on constituent particles
                    d_net_force[pidx] = make_scalar4(0.0,0.0,0.0,0.0);

                    d_net_virial[0*net_virial_pitch+pidx] = Scalar(0.0);
                    d_net_virial[1*net_virial_pitch+pidx] = Scalar(0.0);
                    d_net_virial[2*net_virial_pitch+pidx] = Scalar(0.0);
                    d_net_virial[3*net_virial_pitch+pidx] = Scalar(0.0);
                    d_net_virial[4*net_virial_pitch+pidx] = Scalar(0.0);
                    d_net_virial[5*net_virial_pitch+pidx] = Scalar(0.0);

                    // if this particle is not the central particle (incomplete molcules can't have local members)
                    if (central_idx[m] < N)
                        {
                        vec3<Scalar> particle_pos(d_body_pos[body_indexer(body_type[m], k-1)]);
                        vec3<Scalar> ri = rotate(quat<Scalar>(body_orientation[m]), particle_pos);

                        // subtract intra-body virial prt
                        sum_virial_xx += virialxx - fi.x*ri.x;
                        sum_virial_xy += virialxy - fi.x*ri.y;
                        sum_virial_xz += virialxz - fi.x*ri.z;
                        sum_virial_yy += virialyy - fi.y*ri.y;
                        sum_virial_yz += virialyz - fi.y*ri.z;
                        sum_virial_zz += virialzz - fi.z*ri.z;
                        }
                    }
                }
            }
        }

    __syncthreads();

    // put the partial sums into shared memory
    body_virial_xx[threadIdx.x] = sum_virial_xx;
    body_virial_xy[threadIdx.x] = sum_virial_xy;
    body_virial_xz[threadIdx.x] = sum_virial_xz;
    body_virial_yy[threadIdx.x] = sum_virial_yy;
    body_virial_yz[threadIdx.x] = sum_virial_yz;
    body_virial_zz[threadIdx.x] = sum_virial_zz;

    __syncthreads();

    // perform a set of partial reductions. Each block_size/n_bodies_per_block threads performs a sum reduction
    // just within its own group
    unsigned int offset = window_size >> 1;
    while (offset > 0)
        {
        if ((threadIdx.x & thread_mask) < offset)
            {
            body_virial_xx[threadIdx.x] += body_virial_xx[threadIdx.x + offset];
            body_virial_xy[threadIdx.x] += body_virial_xy[threadIdx.x + offset];
            body_virial_xz[threadIdx.x] += body_virial_xz[threadIdx.x + offset];
            body_virial_yy[threadIdx.x] += body_virial_yy[threadIdx.x + offset];
            body_virial_yz[threadIdx.x] += body_virial_yz[threadIdx.x + offset];
            body_virial_zz[threadIdx.x] += body_virial_zz[threadIdx.x + offset];
            }

        offset >>= 1;

        __syncthreads();
        }

    // thread 0 within this body writes out the total virial for the body
    if ((threadIdx.x & thread_mask) == 0 && mol_idx[m] != NO_BODY && central_idx[m] < N)
        {
        d_virial[0*virial_pitch+central_idx[m]] = body_virial_xx[threadIdx.x];
        d_virial[1*virial_pitch+central_idx[m]] = body_virial_xy[threadIdx.x];
        d_virial[2*virial_pitch+central_idx[m]] = body_virial_xz[threadIdx.x];
        d_virial[3*virial_pitch+central_idx[m]] = body_virial_yy[threadIdx.x];
        d_virial[4*virial_pitch+central_idx[m]] = body_virial_yz[threadIdx.x];
        d_virial[5*virial_pitch+central_idx[m]] = body_virial_zz[threadIdx.x];
        }
    }


/*!
*/
cudaError_t gpu_rigid_force(Scalar4* d_force,
                 Scalar4* d_torque,
                 const unsigned int *d_molecule_len,
                 const unsigned int *d_molecule_list,
                 Index2D molecule_indexer,
                 const Scalar4 *d_postype,
                 const Scalar4* d_orientation,
                 Index2D body_indexer,
                 Scalar3* d_body_pos,
                 Scalar4* d_body_orientation,
                 const unsigned int *d_body_len,
                 const unsigned int *d_body,
                 const unsigned int *d_tag,
                 uint2 *d_flag,
                 Scalar4* d_net_force,
                 Scalar4* d_net_torque,
                 unsigned int n_mol,
                 unsigned int N,
                 unsigned int n_bodies_per_block,
                 unsigned int block_size,
                 const cudaDeviceProp& dev_prop,
                 bool zero_force)
    {
    // reset force and torque
    cudaMemset(d_force, 0, sizeof(Scalar4)*N);
    cudaMemset(d_torque, 0, sizeof(Scalar4)*N);

    dim3 force_grid(n_mol / n_bodies_per_block + 1, 1, 1);

    static unsigned int max_block_size = UINT_MAX;
    static cudaFuncAttributes attr;
    if (max_block_size == UINT_MAX)
        {
        cudaFuncGetAttributes(&attr, (const void *) gpu_rigid_force_sliding_kernel);
        max_block_size = attr.maxThreadsPerBlock;
        }

    unsigned int run_block_size = max_block_size < block_size ? max_block_size : block_size;

    // round down to nearest power of two
    unsigned int b = 1;
    while (b * 2 <= run_block_size) { b *= 2; }
    run_block_size = b;

    unsigned int window_size = run_block_size / n_bodies_per_block;
    unsigned int thread_mask = window_size - 1;

    unsigned int shared_bytes = run_block_size * (sizeof(Scalar4) + sizeof(Scalar3));

    while (shared_bytes + attr.sharedSizeBytes >= dev_prop.sharedMemPerBlock)
        {
        // block size is power of two
        run_block_size /= 2;

        shared_bytes = run_block_size * (sizeof(Scalar4) + sizeof(Scalar3));

        window_size = run_block_size / n_bodies_per_block;
        thread_mask = window_size - 1;
        }

    gpu_rigid_force_sliding_kernel<<< force_grid, run_block_size, shared_bytes >>>(
        d_force,
        d_torque,
        d_molecule_len,
        d_molecule_list,
        molecule_indexer,
        d_postype,
        d_orientation,
        body_indexer,
        d_body_pos,
        d_body_orientation,
        d_body_len,
        d_body,
        d_tag,
        d_flag,
        d_net_force,
        d_net_torque,
        n_mol,
        N,
        window_size,
        thread_mask,
        n_bodies_per_block,
        zero_force);

    return cudaSuccess;
    }

cudaError_t gpu_rigid_virial(Scalar* d_virial,
                 const unsigned int *d_molecule_len,
                 const unsigned int *d_molecule_list,
                 Index2D molecule_indexer,
                 const Scalar4 *d_postype,
                 const Scalar4* d_orientation,
                 Index2D body_indexer,
                 Scalar3* d_body_pos,
                 Scalar4* d_body_orientation,
                 Scalar4* d_net_force,
                 Scalar* d_net_virial,
                 const unsigned int *d_body,
                 const unsigned int *d_tag,
                 unsigned int n_mol,
                 unsigned int N,
                 unsigned int n_bodies_per_block,
                 unsigned int net_virial_pitch,
                 unsigned int virial_pitch,
                 unsigned int block_size,
                 const cudaDeviceProp& dev_prop)
    {
    // reset virial
    cudaMemset(d_virial,0, sizeof(Scalar)*virial_pitch*6);

    dim3 force_grid(n_mol / n_bodies_per_block + 1, 1, 1);

    static unsigned int max_block_size = UINT_MAX;
    static cudaFuncAttributes attr;
    if (max_block_size == UINT_MAX)
        {
        cudaFuncGetAttributes(&attr, (const void *) gpu_rigid_virial_sliding_kernel);
        max_block_size = attr.maxThreadsPerBlock;
        }

    unsigned int run_block_size = max_block_size < block_size ? max_block_size : block_size;

    // round down to nearest power of two
    unsigned int b = 1;
    while (b * 2 <= run_block_size) { b *= 2; }
    run_block_size = b;

    unsigned int window_size = run_block_size / n_bodies_per_block;
    unsigned int thread_mask = window_size - 1;

    unsigned int shared_bytes = 6 * run_block_size * sizeof(Scalar);

    while (shared_bytes + attr.sharedSizeBytes >= dev_prop.sharedMemPerBlock)
        {
        // block size is power of two
        run_block_size /= 2;

        shared_bytes = 6 * run_block_size * sizeof(Scalar);

        window_size = run_block_size / n_bodies_per_block;
        thread_mask = window_size - 1;
        }

    gpu_rigid_virial_sliding_kernel<<< force_grid, run_block_size, shared_bytes >>>(
        d_virial,
        d_molecule_len,
        d_molecule_list,
        molecule_indexer,
        d_postype,
        d_orientation,
        body_indexer,
        d_body_pos,
        d_body_orientation,
        d_net_force,
        d_net_virial,
        d_body,
        d_tag,
        n_mol,
        N,
        net_virial_pitch,
        virial_pitch,
        window_size,
        thread_mask,
        n_bodies_per_block);

    return cudaSuccess;
    }


__global__ void gpu_update_composite_kernel(unsigned int N,
    unsigned int n_ghost,
    const unsigned int *d_body,
    const unsigned int *d_rtag,
    Scalar4 *d_postype,
    Scalar4 *d_orientation,
    Index2D body_indexer,
    const Scalar3 *d_body_pos,
    const Scalar4 *d_body_orientation,
    const unsigned int *d_body_len,
    const unsigned int *d_molecule_order,
    const unsigned int *d_molecule_len,
    const unsigned int *d_molecule_idx,
    int3 *d_image,
    const BoxDim box,
    const BoxDim global_box,
    uint2 *d_flag)
    {

    unsigned int idx = blockIdx.x * blockDim.x + threadIdx.x;

    if (idx >= N+n_ghost) return;

    unsigned int central_tag = d_body[idx];

    if (central_tag == NO_BODY) return;

    unsigned int central_idx = d_rtag[central_tag];

    if (central_idx >= N + n_ghost)
        {
        // if a molecule with a local member has no central particle, error out
        if (idx < N)
            {
            atomicMax(&(d_flag->x), idx+1);
            }

        // otherwise, ignore
        return;
        }

    // do not overwrite central ptl
    if (idx == central_idx) return;

    Scalar4 postype = d_postype[central_idx];
    vec3<Scalar> pos(postype);
    quat<Scalar> orientation(d_orientation[central_idx]);

    unsigned int body_type = __scalar_as_int(postype.w);

    unsigned int body_len = d_body_len[body_type];
    unsigned int mol_idx = d_molecule_idx[idx];

    if (body_len != d_molecule_len[mol_idx]-1)
        {
        // if a molecule with a local member is incomplete, this is an error
        if (idx < N)
            {
            atomicMax(&(d_flag->y), idx+1);
            }

        // otherwise, ignore
        return;
        }

    int3 img = d_image[central_idx];

    unsigned int idx_in_body = d_molecule_order[idx] - 1;

    vec3<Scalar> local_pos(d_body_pos[body_indexer(body_type, idx_in_body)]);
    vec3<Scalar> dr_space = rotate(orientation, local_pos);

    vec3<Scalar> updated_pos(pos);
    updated_pos += dr_space;

    quat<Scalar> local_orientation(d_body_orientation[body_indexer(body_type, idx_in_body)]);
    quat<Scalar> updated_orientation = orientation*local_orientation;

    // this runs before the ForceComputes,
    // wrap into box, allowing rigid bodies to span multiple images
    int3 imgi = box.getImage(vec_to_scalar3(updated_pos));
    int3 negimgi = make_int3(-imgi.x,-imgi.y,-imgi.z);
    updated_pos = global_box.shift(updated_pos, negimgi);

    unsigned int type = __scalar_as_int(d_postype[idx].w);

    d_postype[idx] = make_scalar4(updated_pos.x, updated_pos.y, updated_pos.z, __int_as_scalar(type));
<<<<<<< HEAD
    d_image[idx] = img+imgi;
=======
    d_orientation[idx] = quat_to_scalar4(updated_orientation);
    d_image[idx] = imgi;
>>>>>>> 1a8d8f6b
    }

void gpu_update_composite(unsigned int N,
    unsigned int n_ghost,
    const unsigned int *d_body,
    const unsigned int *d_rtag,
    Scalar4 *d_postype,
    Scalar4 *d_orientation,
    Index2D body_indexer,
    const Scalar3 *d_body_pos,
    const Scalar4 *d_body_orientation,
    const unsigned int *d_body_len,
    const unsigned int *d_molecule_order,
    const unsigned int *d_molecule_len,
    const unsigned int *d_molecule_idx,
    int3 *d_image,
    const BoxDim box,
    const BoxDim global_box,
    unsigned int block_size,
    uint2 *d_flag)
    {
    unsigned int run_block_size = block_size;

    static unsigned int max_block_size = UINT_MAX;
    static cudaFuncAttributes attr;
    if (max_block_size == UINT_MAX)
        {
        cudaFuncGetAttributes(&attr, (const void *) gpu_update_composite_kernel);
        max_block_size = attr.maxThreadsPerBlock;
        }

    if (max_block_size <= run_block_size)
        {
        run_block_size = max_block_size;
        }

    unsigned int n_blocks = (N+n_ghost)/run_block_size + 1;
    gpu_update_composite_kernel<<<n_blocks,run_block_size>>>(N,
        n_ghost,
        d_body,
        d_rtag,
        d_postype,
        d_orientation,
        body_indexer,
        d_body_pos,
        d_body_orientation,
        d_body_len,
        d_molecule_order,
        d_molecule_len,
        d_molecule_idx,
        d_image,
        box,
        global_box,
        d_flag);
    }<|MERGE_RESOLUTION|>--- conflicted
+++ resolved
@@ -668,12 +668,8 @@
     unsigned int type = __scalar_as_int(d_postype[idx].w);
 
     d_postype[idx] = make_scalar4(updated_pos.x, updated_pos.y, updated_pos.z, __int_as_scalar(type));
-<<<<<<< HEAD
+    d_orientation[idx] = quat_to_scalar4(updated_orientation);
     d_image[idx] = img+imgi;
-=======
-    d_orientation[idx] = quat_to_scalar4(updated_orientation);
-    d_image[idx] = imgi;
->>>>>>> 1a8d8f6b
     }
 
 void gpu_update_composite(unsigned int N,
