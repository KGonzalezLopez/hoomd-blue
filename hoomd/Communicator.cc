--- conflicted
+++ resolved
@@ -1085,13 +1085,8 @@
             m_angle_comm(*this, m_sysdef->getAngleData()),
             m_dihedral_comm(*this, m_sysdef->getDihedralData()),
             m_improper_comm(*this, m_sysdef->getImproperData()),
-<<<<<<< HEAD
             m_constraint_comm(*this, m_sysdef->getConstraintData()),
-            m_pair_comm(*this, m_sysdef->getPairData()),
-            m_is_first_step(true)
-=======
-            m_constraint_comm(*this, m_sysdef->getConstraintData())
->>>>>>> 748d3afd
+            m_pair_comm(*this, m_sysdef->getPairData())
     {
     // initialize array of neighbor processor ids
     assert(m_mpi_comm);
