--- conflicted
+++ resolved
@@ -1145,17 +1145,15 @@
     {
     neighborlist_particle_asymm_tests<NeighborListBinned>(boost::shared_ptr<ExecutionConfiguration>(new ExecutionConfiguration(ExecutionConfiguration::CPU)));
     }
-<<<<<<< HEAD
 //! cutoff exclusion test case for binned class
 BOOST_AUTO_TEST_CASE( NeighborListBinned_cutoff_exclude)
     {
     neighborlist_cutoff_exclude_tests<NeighborListBinned>(boost::shared_ptr<ExecutionConfiguration>(new ExecutionConfiguration(ExecutionConfiguration::CPU)));
-=======
+    }
 //! type test case for tree class
 BOOST_AUTO_TEST_CASE( NeighborListBinned_type)
     {
     neighborlist_type_tests<NeighborListBinned>(boost::shared_ptr<ExecutionConfiguration>(new ExecutionConfiguration(ExecutionConfiguration::CPU)));
->>>>>>> a05219cb
     }
 
 //! basic test case for tree class
@@ -1188,17 +1186,15 @@
     {
     neighborlist_particle_asymm_tests<NeighborListTree>(boost::shared_ptr<ExecutionConfiguration>(new ExecutionConfiguration(ExecutionConfiguration::CPU)));
     }
-<<<<<<< HEAD
 //! cutoff exclusion test case for tree class
 BOOST_AUTO_TEST_CASE( NeighborListTree_cutoff_exclude)
     {
     neighborlist_cutoff_exclude_tests<NeighborListTree>(boost::shared_ptr<ExecutionConfiguration>(new ExecutionConfiguration(ExecutionConfiguration::CPU)));
-=======
+    }
 //! type test case for tree class
 BOOST_AUTO_TEST_CASE( NeighborListTree_type)
     {
     neighborlist_type_tests<NeighborListTree>(boost::shared_ptr<ExecutionConfiguration>(new ExecutionConfiguration(ExecutionConfiguration::CPU)));
->>>>>>> a05219cb
     }
 
 //! comparison test case for binned class
@@ -1265,17 +1261,15 @@
     {
     neighborlist_particle_asymm_tests<NeighborListGPUBinned>(boost::shared_ptr<ExecutionConfiguration>(new ExecutionConfiguration(ExecutionConfiguration::GPU)));
     }
-<<<<<<< HEAD
 //! cutoff exclusion test case for GPUBinned class
 BOOST_AUTO_TEST_CASE( NeighborListGPUBinned_cutoff_exclude)
     {
     neighborlist_cutoff_exclude_tests<NeighborListGPUBinned>(boost::shared_ptr<ExecutionConfiguration>(new ExecutionConfiguration(ExecutionConfiguration::GPU)));
-=======
+    }
 //! type test case for tree class
 BOOST_AUTO_TEST_CASE( NeighborListGPUBinned_type)
     {
     neighborlist_type_tests<NeighborListGPUBinned>(boost::shared_ptr<ExecutionConfiguration>(new ExecutionConfiguration(ExecutionConfiguration::GPU)));
->>>>>>> a05219cb
     }
     
 //! basic test case for GPUTree class
@@ -1308,17 +1302,15 @@
     {
     neighborlist_particle_asymm_tests<NeighborListGPUTree>(boost::shared_ptr<ExecutionConfiguration>(new ExecutionConfiguration(ExecutionConfiguration::GPU)));
     }
-<<<<<<< HEAD
 //! cutoff exclusion test case for GPUTree class
 BOOST_AUTO_TEST_CASE( NeighborListGPUTree_cutoff_exclude)
     {
     neighborlist_cutoff_exclude_tests<NeighborListGPUTree>(boost::shared_ptr<ExecutionConfiguration>(new ExecutionConfiguration(ExecutionConfiguration::GPU)));
-=======
+    }
 //! type test case for tree class
 BOOST_AUTO_TEST_CASE( NeighborListGPUTree_type)
     {
     neighborlist_type_tests<NeighborListGPUTree>(boost::shared_ptr<ExecutionConfiguration>(new ExecutionConfiguration(ExecutionConfiguration::GPU)));
->>>>>>> a05219cb
     }
     
 //! comparison test case for GPU class
