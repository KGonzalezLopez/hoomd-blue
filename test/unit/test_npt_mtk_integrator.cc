/*
Highly Optimized Object-oriented Many-particle Dynamics -- Blue Edition
(HOOMD-blue) Open Source Software License Copyright 2009-2015 The Regents of
the University of Michigan All rights reserved.

HOOMD-blue may contain modifications ("Contributions") provided, and to which
copyright is held, by various Contributors who have granted The Regents of the
University of Michigan the right to modify and/or distribute such Contributions.

You may redistribute, use, and create derivate works of HOOMD-blue, in source
and binary forms, provided you abide by the following conditions:

* Redistributions of source code must retain the above copyright notice, this
list of conditions, and the following disclaimer both in the code and
prominently in any materials provided with the distribution.

* Redistributions in binary form must reproduce the above copyright notice, this
list of conditions, and the following disclaimer in the documentation and/or
other materials provided with the distribution.

* All publications and presentations based on HOOMD-blue, including any reports
or published results obtained, in whole or in part, with HOOMD-blue, will
acknowledge its use according to the terms posted at the time of submission on:
http://codeblue.umich.edu/hoomd-blue/citations.html

* Any electronic documents citing HOOMD-Blue will link to the HOOMD-Blue website:
http://codeblue.umich.edu/hoomd-blue/

* Apart from the above required attributions, neither the name of the copyright
holder nor the names of HOOMD-blue's contributors may be used to endorse or
promote products derived from this software without specific prior written
permission.

Disclaimer

THIS SOFTWARE IS PROVIDED BY THE COPYRIGHT HOLDER AND CONTRIBUTORS ``AS IS'' AND
ANY EXPRESS OR IMPLIED WARRANTIES, INCLUDING, BUT NOT LIMITED TO, THE IMPLIED
WARRANTIES OF MERCHANTABILITY, FITNESS FOR A PARTICULAR PURPOSE, AND/OR ANY
WARRANTIES THAT THIS SOFTWARE IS FREE OF INFRINGEMENT ARE DISCLAIMED.

IN NO EVENT SHALL THE COPYRIGHT HOLDER OR CONTRIBUTORS BE LIABLE FOR ANY DIRECT,
INDIRECT, INCIDENTAL, SPECIAL, EXEMPLARY, OR CONSEQUENTIAL DAMAGES (INCLUDING,
BUT NOT LIMITED TO, PROCUREMENT OF SUBSTITUTE GOODS OR SERVICES; LOSS OF USE,
DATA, OR PROFITS; OR BUSINESS INTERRUPTION) HOWEVER CAUSED AND ON ANY THEORY OF
LIABILITY, WHETHER IN CONTRACT, STRICT LIABILITY, OR TORT (INCLUDING NEGLIGENCE
OR OTHERWISE) ARISING IN ANY WAY OUT OF THE USE OF THIS SOFTWARE, EVEN IF
ADVISED OF THE POSSIBILITY OF SUCH DAMAGE.
*/



#include <iostream>

#include <boost/bind.hpp>
#include <boost/function.hpp>
#include <boost/shared_ptr.hpp>

#include "ComputeThermo.h"
#include "TwoStepNPTMTK.h"
#ifdef ENABLE_CUDA
#include "TwoStepNPTMTKGPU.h"
#include "ComputeThermoGPU.h"
#endif
#include "IntegratorTwoStep.h"

#include "CellList.h"
#include "NeighborList.h"
#include "NeighborListBinned.h"
#include "Initializers.h"
#include "RandomGenerator.h"
#include "AllPairPotentials.h"
#include "AllAnisoPairPotentials.h"

#ifdef ENABLE_CUDA
#include "NeighborListGPUBinned.h"
#include "CellListGPU.h"
#endif

#include "saruprng.h"

#include <math.h>

using namespace std;
using namespace boost;

/*! \file test_npt_mtk_integrator.cc
    \brief Implements unit tests for NPTMTKpdater and descendants
    \ingroup unit_tests
*/

//! name the boost unit test module
#define BOOST_TEST_MODULE TwoStepNPTMTKTests
#include "boost_utf_configure.h"

typedef struct
    {
    boost::shared_ptr<SystemDefinition> sysdef;
    boost::shared_ptr<ParticleGroup> group;
    boost::shared_ptr<ComputeThermo> thermo_group;
    boost::shared_ptr<ComputeThermo> thermo_group_t;
    Scalar tau;
    Scalar tauP;
    Scalar T;
    Scalar P;
    TwoStepNPTMTK::couplingMode mode;
    unsigned int flags;
    } args_t;

//! Typedef'd NPTMTKUpdator class factory
typedef boost::function<boost::shared_ptr<TwoStepNPTMTK> (args_t args) > twostep_npt_mtk_creator;

//! Basic functionality test of a generic TwoStepNPTMTK
void npt_mtk_updater_test(twostep_npt_mtk_creator npt_mtk_creator, boost::shared_ptr<ExecutionConfiguration> exec_conf)
    {
    // we use a tightly packed cubic LJ crystal for testing,
    // because this one has a sufficient shear elasticity
    // to avoid that the box gets too tilted during triclinic NPT
    const unsigned int L = 10; // number of particles along one box edge
    Scalar P = 142.5; // use a REALLY high value of pressure to keep the system in solid state
    Scalar T0 = .9;
    Scalar deltaT = 0.001;

    const TwoStepNPTMTK::couplingMode coupling_modes[] = {TwoStepNPTMTK::couple_xyz,
                                             TwoStepNPTMTK::couple_none,
                                             TwoStepNPTMTK::couple_yz,
                                             TwoStepNPTMTK::couple_none};
    const unsigned int orthorhombic = TwoStepNPTMTK::baro_x | TwoStepNPTMTK::baro_y |TwoStepNPTMTK::baro_z;
    const unsigned int all = orthorhombic | TwoStepNPTMTK::baro_xy | TwoStepNPTMTK::baro_xz |TwoStepNPTMTK::baro_yz;

    const unsigned int npt_flags[] = {orthorhombic, orthorhombic, orthorhombic, all};
    const std::string mode_name[] = {"cubic", "orthorhombic", "tetragonal", "triclinic"};
    unsigned int n_modes = 4;

    Scalar tau = .1;
    Scalar tauP = .1;


    // create two identical random particle systems to simulate
    SimpleCubicInitializer cubic_init(L, Scalar(0.89), "A");
    boost::shared_ptr< SnapshotSystemData<Scalar> > snap = cubic_init.getSnapshot();
    boost::shared_ptr<SystemDefinition> sysdef(new SystemDefinition(snap, exec_conf));
    boost::shared_ptr<ParticleData> pdata = sysdef->getParticleData();

    // enable the energy computation
    PDataFlags flags;
    flags[pdata_flag::pressure_tensor] = 1;
    flags[pdata_flag::isotropic_virial] = 1;
    // only for output of enthalpy
    flags[pdata_flag::potential_energy] = 1;
    pdata->setFlags(flags);

    boost::shared_ptr<ParticleSelector> selector_all(new ParticleSelectorTag(sysdef, 0, pdata->getN()-1));
    boost::shared_ptr<ParticleGroup> group_all(new ParticleGroup(sysdef, selector_all));

    boost::shared_ptr<NeighborList> nlist;
    boost::shared_ptr<PotentialPairLJ> fc;
    boost::shared_ptr<CellList> cl;
    #ifdef ENABLE_CUDA
    if (exec_conf->isCUDAEnabled())
        {
        cl = boost::shared_ptr<CellList>( new CellListGPU(sysdef) );
        nlist = boost::shared_ptr<NeighborList>( new NeighborListGPUBinned(sysdef, Scalar(2.5), Scalar(0.4),cl));
        fc = boost::shared_ptr<PotentialPairLJ>( new PotentialPairLJGPU(sysdef, nlist));
        }
    else
    #endif
        {
        cl = boost::shared_ptr<CellList>( new CellList(sysdef) );
        nlist = boost::shared_ptr<NeighborList>(new NeighborListBinned(sysdef, Scalar(2.5), Scalar(0.4),cl));
        fc = boost::shared_ptr<PotentialPairLJ>( new PotentialPairLJ(sysdef, nlist));
        }

    fc->setRcut(0, 0, Scalar(2.5));

    // setup some values for alpha and sigma
    Scalar epsilon = Scalar(1.0);
    Scalar sigma = Scalar(1.0);
    Scalar alpha = Scalar(1.0);
    Scalar lj1 = Scalar(4.0) * epsilon * pow(sigma,Scalar(12.0));
    Scalar lj2 = alpha * Scalar(4.0) * epsilon * pow(sigma,Scalar(6.0));

    // specify the force parameters
    fc->setParams(0,0,make_scalar2(lj1,lj2));
    // If we want accurate calculation of potential energy, we need to apply the
    // energy shift
    fc->setShiftMode(PotentialPairLJ::shift);

    boost::shared_ptr<ComputeThermo> thermo_group;
    boost::shared_ptr<ComputeThermo> thermo_group_t;
    #ifdef ENABLE_CUDA
    if (exec_conf->isCUDAEnabled())
        {
        thermo_group = boost::shared_ptr<ComputeThermo>(new ComputeThermoGPU(sysdef, group_all, "name"));
        thermo_group_t = boost::shared_ptr<ComputeThermo>(new ComputeThermoGPU(sysdef, group_all, "name_t"));
        }
    else
    #endif
        {
        thermo_group = boost::shared_ptr<ComputeThermo>((new ComputeThermo(sysdef, group_all, "name")));
        thermo_group_t = boost::shared_ptr<ComputeThermo>((new ComputeThermo(sysdef, group_all, "name_t")));
        }

    thermo_group->setNDOF(3*pdata->getN()-3);
    thermo_group_t->setNDOF(3*pdata->getN()-3);
    boost::shared_ptr<IntegratorTwoStep> npt_mtk(new IntegratorTwoStep(sysdef, Scalar(deltaT)));
    npt_mtk->addForceCompute(fc);

    // successively integrate the system using different methods
    unsigned int offs=0;
    for (unsigned int i_mode = 0; i_mode < n_modes; i_mode++)
        {
        TwoStepNPTMTK::couplingMode mode = coupling_modes[i_mode];
        unsigned int flags = npt_flags[i_mode];
        std::cout << "Testing NPT with mode " << mode_name[i_mode] << std::endl;

        args_t args;
        args.sysdef=sysdef;
        args.group = group_all;
        args.thermo_group = thermo_group;
        args.thermo_group_t = thermo_group_t;
        args.tau = tau;
        args.tauP = tauP;
        args.T = T0;
        args.P = P;
        args.mode = mode;
        args.flags = flags;

        boost::shared_ptr<TwoStepNPTMTK> two_step_npt_mtk = npt_mtk_creator(args);
        npt_mtk->removeAllIntegrationMethods();
        npt_mtk->addIntegrationMethod(two_step_npt_mtk);
        npt_mtk->prepRun(0);

        // step for a 10,000 timesteps to relax pessure and temperature
        // before computing averages

        std::cout << "Equilibrating 10,000 steps... " << std::endl;
        unsigned int timestep;
        for (unsigned int i = 0; i < 10000; i++)
            {
            timestep = offs + i;
            if (i % 1000 == 0)
                {
                std::cout << i << std::endl;
                BoxDim box = pdata->getBox();
                Scalar3 npd = box.getNearestPlaneDistance();
                std::cout << "Box L: " << box.getL().x << " " << box.getL().y << " " << box.getL().z
                          << " t: " << box.getTiltFactorXY() << " " << box.getTiltFactorXZ() << " " << box.getTiltFactorYZ()
                          << " npd: " << npd.x << " " << npd.y << " " << npd.z << std::endl;
                }
            npt_mtk->update(timestep);
            }

        // now do the averaging for next 40k steps
        Scalar avrPxx(0.0);
        Scalar avrPxy(0.0);
        Scalar avrPxz(0.0);
        Scalar avrPyy(0.0);
        Scalar avrPyz(0.0);
        Scalar avrPzz(0.0);
        Scalar avrT(0.0);
        int count = 0;

        bool flag = false;
        thermo_group_t->compute(0);
        BoxDim box = pdata->getBox();
        Scalar volume = box.getVolume();
        Scalar enthalpy =  thermo_group_t->getKineticEnergy() + thermo_group_t->getPotentialEnergy() + P * volume;
        Scalar barostat_energy = npt_mtk->getLogValue("npt_barostat_energy", flag);
        Scalar thermostat_energy = npt_mtk->getLogValue("npt_thermostat_energy", flag);
        Scalar H_ref = enthalpy + barostat_energy + thermostat_energy; // the conserved quantity

        // 0.02 % accuracy for conserved quantity
        Scalar H_tol = 0.02;

        std::cout << "Measuring up to 20,000 steps... " << std::endl;
        for (unsigned int i = 10000; i < 20000; i++)
            {
            timestep = offs + i;

            npt_mtk->update(timestep);

            if (i % 1000 == 0)
                {
                std::cout << i << std::endl;
                }

            if (i% 100 == 0)
                {
                thermo_group_t->compute(timestep+1);
                PressureTensor P_current = thermo_group_t->getPressureTensor();
                avrPxx += P_current.xx;
                avrPxy += P_current.xy;
                avrPxz += P_current.xz;
                avrPyy += P_current.yy;
                avrPyz += P_current.yz;
                avrPzz += P_current.zz;

                avrT += thermo_group_t->getTemperature();
                count++;

                box = pdata->getBox();
                volume = box.getVolume();
                enthalpy =  thermo_group_t->getKineticEnergy() + thermo_group_t->getPotentialEnergy() + P * volume;
                barostat_energy = npt_mtk->getLogValue("npt_barostat_energy",flag);
                thermostat_energy = npt_mtk->getLogValue("npt_thermostat_energy",flag);
                Scalar H = enthalpy + barostat_energy + thermostat_energy;
                MY_BOOST_CHECK_CLOSE(H_ref,H,H_tol);

                /*
                box = pdata->getBox();
                Scalar3 L = box.getL();
                std::cout << "L == (" << L.x << ", " << L.y << ", " << L.z << ")" << std::endl;
                */
                }
            }

        thermo_group_t->compute(timestep+1);
        box = pdata->getBox();
        volume = box.getVolume();
        enthalpy =  thermo_group_t->getKineticEnergy() + thermo_group_t->getPotentialEnergy() + P * volume;
        barostat_energy = npt_mtk->getLogValue("npt_barostat_energy", flag);
        thermostat_energy = npt_mtk->getLogValue("npt_thermostat_energy", flag);
        Scalar H_final = enthalpy + barostat_energy + thermostat_energy;

        // check conserved quantity, required accuracy 2*10^-4
        MY_BOOST_CHECK_CLOSE(H_ref,H_final,H_tol);

        avrPxx /= Scalar(count);
        avrPxy /= Scalar(count);
        avrPxz /= Scalar(count);
        avrPyy /= Scalar(count);
        avrPyz /= Scalar(count);
        avrPzz /= Scalar(count);
        avrT /= Scalar(count);
        Scalar avrP= Scalar(1./3.)*(avrPxx+avrPyy+avrPzz);
        Scalar rough_tol = 2.0;
        if (i_mode == 0) // cubic
            MY_BOOST_CHECK_CLOSE(avrP, P, rough_tol);
        else if (i_mode == 1) // orthorhombic
            {
            MY_BOOST_CHECK_CLOSE(avrPxx, P, rough_tol);
            MY_BOOST_CHECK_CLOSE(avrPyy, P, rough_tol);
            MY_BOOST_CHECK_CLOSE(avrPzz, P, rough_tol);
            }
        else if (i_mode == 2) // tetragonal
            {
            MY_BOOST_CHECK_CLOSE(avrPxx, P, rough_tol);
            MY_BOOST_CHECK_CLOSE(Scalar(1.0/2.0)*(avrPyy+avrPzz), avrP, rough_tol);
            }
       else if (mode == 3) // triclinic
            {
            MY_BOOST_CHECK_CLOSE(avrPxx, P, rough_tol);
            MY_BOOST_CHECK_CLOSE(avrPyy, P, rough_tol);
            MY_BOOST_CHECK_CLOSE(avrPzz, P, rough_tol);
            MY_BOOST_CHECK_SMALL(avrPxy,rough_tol);
            MY_BOOST_CHECK_SMALL(avrPxz,rough_tol);
            MY_BOOST_CHECK_SMALL(avrPyz,rough_tol);
            }
        MY_BOOST_CHECK_CLOSE(T0, avrT, rough_tol);
        offs+=timestep;
        }
    }

//! Helper function to get gaussian random numbers
Scalar inline gaussianRand(Saru& saru, Scalar sigma)
{
    Scalar x1 = saru.d();
    Scalar x2 = saru.d();
    Scalar z = sqrt(-2.0 * log(x1)) * cos(2 * M_PI * x2);
    z = z * sigma;
    return z;
}

//! Test ability to integrate in the NPH ensemble
void nph_integration_test(twostep_npt_mtk_creator nph_creator, boost::shared_ptr<ExecutionConfiguration> exec_conf)
    {
    const unsigned int N = 1000;
    Scalar P = 1.0;
    Scalar T0 = 1.0;
    Scalar deltaT = 0.001;

    Scalar tauP(1.0);

    // create two identical random particle systems to simulate
    RandomInitializer rand_init(N, Scalar(0.2), Scalar(0.9), "A");
    rand_init.setSeed(12345);
    boost::shared_ptr< SnapshotSystemData<Scalar> > snap = rand_init.getSnapshot();
    boost::shared_ptr<SystemDefinition> sysdef(new SystemDefinition(snap, exec_conf));
    boost::shared_ptr<ParticleData> pdata = sysdef->getParticleData();

    // give the particles velocities according to a Maxwell-Boltzmann distribution
    Saru saru(54321);

    // total up the system momentum
    Scalar3 total_momentum = make_scalar3(0.0, 0.0, 0.0);
    unsigned int nparticles= pdata->getN();

    // generate the gaussian velocity distribution
    for (unsigned int idx = 0; idx < nparticles; idx++)
    {
        // generate gaussian velocities
        Scalar mass = pdata->getMass(idx);
        Scalar sigma = T0 / mass;
        Scalar vx = gaussianRand(saru, sigma);
        Scalar vy = gaussianRand(saru, sigma);
        Scalar vz = gaussianRand(saru, sigma);

        // total up the system momentum
        total_momentum.x += vx * mass;
        total_momentum.y += vy * mass;
        total_momentum.z += vz * mass;

        // assign the velocities
        pdata->setVelocity(idx,make_scalar3(vx,vy,vz));
    }

    // loop through the particles again and remove the system momentum
    total_momentum.x /= nparticles;
    total_momentum.y /= nparticles;
    total_momentum.z /= nparticles;
    {
    ArrayHandle<Scalar4> h_vel(pdata->getVelocities(), access_location::host, access_mode::readwrite);
    for (unsigned int idx = 0; idx < nparticles; idx++)
    {
        Scalar mass = h_vel.data[idx].w;
        h_vel.data[idx].x -= total_momentum.x / mass;
        h_vel.data[idx].y -= total_momentum.y / mass;
        h_vel.data[idx].z -= total_momentum.z / mass;
    }

    }


    // enable the energy computation
    PDataFlags flags;
    flags[pdata_flag::pressure_tensor] = 1;
    flags[pdata_flag::isotropic_virial] = 1;
    // only for output of enthalpy
    flags[pdata_flag::potential_energy] = 1;
    pdata->setFlags(flags);

    boost::shared_ptr<ParticleSelector> selector_all(new ParticleSelectorTag(sysdef, 0, pdata->getN()-1));
    boost::shared_ptr<ParticleGroup> group_all(new ParticleGroup(sysdef, selector_all));

    boost::shared_ptr<NeighborList> nlist;
    boost::shared_ptr<PotentialPairLJ> fc;
    boost::shared_ptr<CellList> cl;
    #ifdef ENABLE_CUDA
    if (exec_conf->isCUDAEnabled())
        {
        cl = boost::shared_ptr<CellList>( new CellListGPU(sysdef) );
        nlist = boost::shared_ptr<NeighborList>( new NeighborListGPUBinned(sysdef, Scalar(2.5), Scalar(0.8),cl));
        fc = boost::shared_ptr<PotentialPairLJ>( new PotentialPairLJGPU(sysdef, nlist));
        }
    else
    #endif
        {
        cl = boost::shared_ptr<CellList>( new CellList(sysdef) );
        nlist = boost::shared_ptr<NeighborList>(new NeighborListBinned(sysdef, Scalar(2.5), Scalar(0.8),cl));
        fc = boost::shared_ptr<PotentialPairLJ>( new PotentialPairLJ(sysdef, nlist));
        }


    fc->setRcut(0, 0, Scalar(pow(Scalar(2.0),Scalar(1./6.))));

    // setup some values for alpha and sigma
    Scalar epsilon = Scalar(1.0);
    Scalar sigma = Scalar(1.0);
    Scalar alpha = Scalar(1.0);
    Scalar lj1 = Scalar(4.0) * epsilon * pow(sigma,Scalar(12.0));
    Scalar lj2 = alpha * Scalar(4.0) * epsilon * pow(sigma,Scalar(6.0));

    // specify the force parameters
    fc->setParams(0,0,make_scalar2(lj1,lj2));
    // If we want accurate calculation of potential energy, we need to apply the
    // energy shift
    fc->setShiftMode(PotentialPairLJ::shift);

    boost::shared_ptr<ComputeThermo> compute_thermo(new ComputeThermo(sysdef, group_all, "name"));
    compute_thermo->setNDOF(3*N-3);

    boost::shared_ptr<ComputeThermo> compute_thermo_t(new ComputeThermo(sysdef, group_all, "name"));
    compute_thermo_t->setNDOF(3*N-3);

    // set up integration without thermostat
    args_t args;
    args.sysdef=sysdef;
    args.group = group_all;
    args.thermo_group = compute_thermo;
    args.thermo_group_t = compute_thermo_t;
    args.tau = 1.0;
    args.tauP = tauP;
    args.T = 1.0;
    args.P = P;
    args.mode = TwoStepNPTMTK::couple_xyz;
    args.flags = TwoStepNPTMTK::baro_x | TwoStepNPTMTK::baro_y | TwoStepNPTMTK::baro_z;

    boost::shared_ptr<TwoStepNPTMTK> two_step_npt = nph_creator(args);
    boost::shared_ptr<IntegratorTwoStep> nph(new IntegratorTwoStep(sysdef, Scalar(deltaT)));
    nph->addIntegrationMethod(two_step_npt);
    nph->addForceCompute(fc);
    nph->prepRun(0);

    // step for a 10,000 timesteps to relax pessure and tempreratue
    // before computing averages

    for (int i = 0; i < 10000; i++)
        {
        nph->update(i);
        }

    // now do the averaging for next 10k steps
    Scalar avrPxx = 0.0;
    Scalar avrPyy = 0.0;
    Scalar avrPzz = 0.0;
    int count = 0;

    bool flag = false;
    compute_thermo_t->compute(0);
    BoxDim box = pdata->getBox();
    Scalar3 L = box.getL();
    Scalar volume = L.x*L.y*L.z;
    Scalar enthalpy =  compute_thermo_t->getKineticEnergy() + compute_thermo_t->getPotentialEnergy() + P * volume;
    Scalar barostat_energy = nph->getLogValue("npt_barostat_energy", flag);
    Scalar H_ref = enthalpy + barostat_energy; // the conserved quantity

    for (int i = 10001; i < 20000; i++)
        {
        if (i % 100 == 0)
            {
            compute_thermo_t->compute(i);
            PressureTensor P_current = compute_thermo_t->getPressureTensor();
            avrPxx += P_current.xx;
            avrPyy += P_current.yy;
            avrPzz += P_current.zz;

            count++;
            }
        nph->update(i);
        }

    compute_thermo_t->compute(count+1);
    box = pdata->getBox();
    L = box.getL();
    volume = L.x*L.y*L.z;
    enthalpy =  compute_thermo_t->getKineticEnergy() + compute_thermo_t->getPotentialEnergy() + P * volume;
    barostat_energy = nph->getLogValue("npt_barostat_energy", flag);
    Scalar H_final = enthalpy + barostat_energy;
    // check conserved quantity
    Scalar tol = 0.01;
    MY_BOOST_CHECK_CLOSE(H_ref,H_final,tol);

    avrPxx /= Scalar(count);
    avrPyy /= Scalar(count);
    avrPzz /= Scalar(count);
    Scalar avrP= Scalar(1./3.)*(avrPxx+avrPyy+avrPzz);
    Scalar rough_tol = 2.0;
    MY_BOOST_CHECK_CLOSE(P, avrP, rough_tol);
    }

//! Basic functionality test of a generic TwoStepNPTMTK for anisotropic pair potential
void npt_mtk_updater_aniso(twostep_npt_mtk_creator npt_mtk_creator, boost::shared_ptr<ExecutionConfiguration> exec_conf)
    {
    Scalar phi_p = 0.2;
    unsigned int N = 1000;
    Scalar L = pow(M_PI/6.0/phi_p*Scalar(N),1.0/3.0);
    BoxDim box_g(L);

    Scalar P = 1.2;
    Scalar T0 = .5;
    Scalar deltaT = 0.001;

    const TwoStepNPTMTK::couplingMode coupling_modes[] = {TwoStepNPTMTK::couple_xyz,
                                             TwoStepNPTMTK::couple_none,
                                             TwoStepNPTMTK::couple_yz,
                                             TwoStepNPTMTK::couple_none};
    const unsigned int orthorhombic = TwoStepNPTMTK::baro_x | TwoStepNPTMTK::baro_y |TwoStepNPTMTK::baro_z;
    const unsigned int all = orthorhombic | TwoStepNPTMTK::baro_xy | TwoStepNPTMTK::baro_xz |TwoStepNPTMTK::baro_yz;

    const unsigned int npt_flags[] = {orthorhombic, orthorhombic, orthorhombic, all};
    const std::string mode_name[] = {"cubic", "orthorhombic", "tetragonal", "triclinic"};
    unsigned int n_modes = 4;

    Scalar tau = .1;
    Scalar tauP = .1;

    RandomGenerator rand_init(exec_conf, box_g, 12345, 3);
    std::vector<string> types;
    types.push_back("A");
    std::vector<unsigned int> bonds;
    std::vector<string> bond_types;
    rand_init.addGenerator((int)N, boost::shared_ptr<PolymerParticleGenerator>(new PolymerParticleGenerator(exec_conf, 1.0, types, bonds, bonds, bond_types, 100, 3)));
    rand_init.setSeparationRadius("A", .5);

    rand_init.generate();

    boost::shared_ptr<SnapshotSystemData> snap;
    snap = rand_init.getSnapshot();

    boost::shared_ptr<SystemDefinition> sysdef(new SystemDefinition(snap, exec_conf));
    boost::shared_ptr<ParticleData> pdata = sysdef->getParticleData();

    // enable the energy computation
    PDataFlags flags;
    flags[pdata_flag::pressure_tensor] = 1;
    flags[pdata_flag::isotropic_virial] = 1;
    flags[pdata_flag::potential_energy] = 1;
    flags[pdata_flag::rotational_ke] = 1;
    pdata->setFlags(flags);

    boost::shared_ptr<ParticleSelector> selector_all(new ParticleSelectorTag(sysdef, 0, pdata->getN()-1));
    boost::shared_ptr<ParticleGroup> group_all(new ParticleGroup(sysdef, selector_all));

    boost::shared_ptr<NeighborList> nlist;

    // set up Gay-Berne
    boost::shared_ptr<AnisoPotentialPairGB> fc;
    boost::shared_ptr<CellList> cl;

    Scalar r_cut = 2.5;
    Scalar r_buff = 0.3;

    #ifdef ENABLE_CUDA
    if (exec_conf->isCUDAEnabled())
        {
        cl = boost::shared_ptr<CellList>( new CellListGPU(sysdef) );
        nlist = boost::shared_ptr<NeighborList>( new NeighborListGPUBinned(sysdef, r_cut, r_buff,cl));
        fc = boost::shared_ptr<AnisoPotentialPairGBGPU>(new AnisoPotentialPairGBGPU(sysdef, nlist));
        }
    else
    #endif
        {
        cl = boost::shared_ptr<CellList>( new CellList(sysdef) );
        nlist = boost::shared_ptr<NeighborList>(new NeighborListBinned(sysdef, r_cut, r_buff, cl));
        fc = boost::shared_ptr<AnisoPotentialPairGB>(new AnisoPotentialPairGB(sysdef, nlist));
        }

    fc->setRcut(0, 0, r_cut);

    // setup some values for alpha and sigma
    Scalar epsilon = Scalar(1.0);
    Scalar lperp = Scalar(0.3);
    Scalar lpar = Scalar(0.5);
    fc->setParams(0,0,make_scalar3(epsilon,lperp,lpar));

    // If we want accurate calculation of potential energy, we need to apply the
    // energy shift
    fc->setShiftMode(AnisoPotentialPairGB::shift);

    boost::shared_ptr<ComputeThermo> thermo_group;
    boost::shared_ptr<ComputeThermo> thermo_group_t;
    #ifdef ENABLE_CUDA
    if (exec_conf->isCUDAEnabled())
        {
        thermo_group = boost::shared_ptr<ComputeThermo>(new ComputeThermoGPU(sysdef, group_all, "name"));
        thermo_group_t = boost::shared_ptr<ComputeThermo>(new ComputeThermoGPU(sysdef, group_all, "name_t"));
        }
    else
    #endif
        {
        thermo_group = boost::shared_ptr<ComputeThermo>((new ComputeThermo(sysdef, group_all, "name")));
        thermo_group_t = boost::shared_ptr<ComputeThermo>((new ComputeThermo(sysdef, group_all, "name_t")));
        }

    thermo_group->setNDOF(3*pdata->getN()-3);
    thermo_group_t->setNDOF(3*pdata->getN()-3);

    boost::shared_ptr<IntegratorTwoStep> npt_mtk(new IntegratorTwoStep(sysdef, Scalar(deltaT)));
    npt_mtk->addForceCompute(fc);

    // successively integrate the system using different methods
    unsigned int offs=0;
    for (unsigned int i_mode = 0; i_mode < n_modes; i_mode++)
        {
        TwoStepNPTMTK::couplingMode mode = coupling_modes[i_mode];
        unsigned int flags = npt_flags[i_mode];
        std::cout << "Testing NPT with Gay-Berne in mode " << mode_name[i_mode] << std::endl;

        args_t args;
        args.sysdef=sysdef;
        args.group = group_all;
        args.thermo_group = thermo_group;
        args.thermo_group_t = thermo_group_t;
        args.tau = tau;
        args.tauP = tauP;
        args.T = T0;
        args.P = P;
        args.mode = mode;
        args.flags = flags;

        boost::shared_ptr<TwoStepNPTMTK> two_step_npt_mtk = npt_mtk_creator(args);
        npt_mtk->removeAllIntegrationMethods();
        npt_mtk->addIntegrationMethod(two_step_npt_mtk);

        unsigned int ndof_rot = npt_mtk->getRotationalNDOF(group_all);
        thermo_group->setRotationalNDOF(ndof_rot);
        thermo_group_t->setRotationalNDOF(ndof_rot);

        npt_mtk->prepRun(0);

        // step for a 10,000 timesteps to relax pessure and temperature
        // before computing averages

        unsigned int n_equil_steps = 1500;
        std::cout << "Equilibrating " << n_equil_steps << " steps... " << std::endl;
        unsigned int timestep;
        for (unsigned int i = 0; i < n_equil_steps; i++)
            {
            timestep = offs + i;
            if (i % 1000 == 0)
                {
                std::cout << i << std::endl;
                BoxDim box = pdata->getBox();
                Scalar3 npd = box.getNearestPlaneDistance();
                std::cout << "Box L: " << box.getL().x << " " << box.getL().y << " " << box.getL().z
                          << " t: " << box.getTiltFactorXY() << " " << box.getTiltFactorXZ() << " " << box.getTiltFactorYZ()
                          << " npd: " << npd.x << " " << npd.y << " " << npd.z << std::endl;
                }
            npt_mtk->update(timestep);
            }

        // now do the averaging
        Scalar avrPxx(0.0);
        Scalar avrPxy(0.0);
        Scalar avrPxz(0.0);
        Scalar avrPyy(0.0);
        Scalar avrPyz(0.0);
        Scalar avrPzz(0.0);
        Scalar avrT(0.0);
        int count = 0;

        bool flag = false;
        thermo_group_t->compute(0);
        BoxDim box = pdata->getBox();
        Scalar volume = box.getVolume();
        Scalar enthalpy =  thermo_group_t->getKineticEnergy() + thermo_group_t->getPotentialEnergy() + P * volume;
        Scalar barostat_energy = npt_mtk->getLogValue("npt_barostat_energy", flag);
        Scalar thermostat_energy = npt_mtk->getLogValue("npt_thermostat_energy", flag);
        Scalar rotational_ke = thermo_group_t->getRotationalKineticEnergy();
        Scalar H_ref = enthalpy + barostat_energy + thermostat_energy + rotational_ke; // the conserved quantity

        // 0.25 % accuracy for conserved quantity
        Scalar H_tol = 0.25;

        unsigned int n_measure_steps = 10000;
        std::cout << "Measuring over " << n_measure_steps << " steps... " << std::endl;
        for (unsigned int i = n_equil_steps; i < n_equil_steps+n_measure_steps; i++)
            {
            timestep = offs + i;
            npt_mtk->update(timestep);
            if (i % 10000 == 0)
                {
                std::cout << i << std::endl;
                }
            if (i% 100 == 0)
                {
                thermo_group_t->compute(timestep+1);
                PressureTensor P_current = thermo_group_t->getPressureTensor();
                avrPxx += P_current.xx;
                avrPxy += P_current.xy;
                avrPxz += P_current.xz;
                avrPyy += P_current.yy;
                avrPyz += P_current.yz;
                avrPzz += P_current.zz;

                avrT += thermo_group_t->getTemperature();
                count++;

                box = pdata->getBox();
                volume = box.getVolume();
                Scalar ke = thermo_group_t->getKineticEnergy();
                Scalar pe = thermo_group_t->getPotentialEnergy();
                enthalpy =  ke + pe + P * volume;
                barostat_energy = npt_mtk->getLogValue("npt_barostat_energy",flag);
                thermostat_energy = npt_mtk->getLogValue("npt_thermostat_energy",flag);
                rotational_ke = thermo_group_t->getRotationalKineticEnergy();
                Scalar H = enthalpy + barostat_energy + thermostat_energy + rotational_ke;
                std::cout << "KE: " << ke << " PE: " << pe << " PV: " << P*volume << std::endl;
                std::cout << "baro: " << barostat_energy << " thermo: " << thermostat_energy << " rot KE: " << rotational_ke << std::endl;
                MY_BOOST_CHECK_CLOSE(H_ref,H,H_tol);

                /*
                box = pdata->getBox();
                Scalar3 L = box.getL();
                std::cout << "L == (" << L.x << ", " << L.y << ", " << L.z << ")" << std::endl;
                */
                }
            }

        thermo_group_t->compute(timestep+1);
        box = pdata->getBox();
        volume = box.getVolume();
        enthalpy =  thermo_group_t->getKineticEnergy() + thermo_group_t->getPotentialEnergy() + P * volume;
        barostat_energy = npt_mtk->getLogValue("npt_barostat_energy", flag);
        thermostat_energy = npt_mtk->getLogValue("npt_thermostat_energy", flag);
        rotational_ke = thermo_group_t->getRotationalKineticEnergy();
        Scalar H_final = enthalpy + barostat_energy + thermostat_energy + rotational_ke;

        // check conserved quantity, required accuracy 2*10^-4
        MY_BOOST_CHECK_CLOSE(H_ref,H_final,H_tol);

        avrPxx /= Scalar(count);
        avrPxy /= Scalar(count);
        avrPxz /= Scalar(count);
        avrPyy /= Scalar(count);
        avrPyz /= Scalar(count);
        avrPzz /= Scalar(count);
        avrT /= Scalar(count);
        Scalar avrP= Scalar(1./3.)*(avrPxx+avrPyy+avrPzz);
        Scalar rough_tol = 5.0;
        if (i_mode == 0) // cubic
            MY_BOOST_CHECK_CLOSE(avrP, P, rough_tol);
        else if (i_mode == 1) // orthorhombic
            {
            MY_BOOST_CHECK_CLOSE(avrPxx, P, rough_tol);
            MY_BOOST_CHECK_CLOSE(avrPyy, P, rough_tol);
            MY_BOOST_CHECK_CLOSE(avrPzz, P, rough_tol);
            }
        else if (i_mode == 2) // tetragonal
            {
            MY_BOOST_CHECK_CLOSE(avrPxx, P, rough_tol);
            MY_BOOST_CHECK_CLOSE(Scalar(1.0/2.0)*(avrPyy+avrPzz), avrP, rough_tol);
            }
       else if (mode == 3) // triclinic
            {
            MY_BOOST_CHECK_CLOSE(avrPxx, P, rough_tol);
            MY_BOOST_CHECK_CLOSE(avrPyy, P, rough_tol);
            MY_BOOST_CHECK_CLOSE(avrPzz, P, rough_tol);
            MY_BOOST_CHECK_SMALL(avrPxy,rough_tol);
            MY_BOOST_CHECK_SMALL(avrPxz,rough_tol);
            MY_BOOST_CHECK_SMALL(avrPyz,rough_tol);
            }
        MY_BOOST_CHECK_CLOSE(T0, avrT, rough_tol);
        offs+=timestep;
        }
    }

//! IntegratorTwoStepNPTMTK factory for the unit tests
boost::shared_ptr<TwoStepNPTMTK> base_class_npt_mtk_creator(args_t args)
    {
    boost::shared_ptr<Variant> P_variant(new VariantConst(args.P));
    boost::shared_ptr<Variant> T_variant(new VariantConst(args.T));
    // for the tests, we can assume that group is the all group
    return boost::shared_ptr<TwoStepNPTMTK>(new TwoStepNPTMTK(args.sysdef,
        args.group,
        args.thermo_group,
        args.thermo_group_t,
        args.tau,
        args.tauP,
        T_variant,
        P_variant,
        args.mode,
        args.flags,
        false));
    }

boost::shared_ptr<TwoStepNPTMTK> base_class_nph_creator(args_t args)
    {
    boost::shared_ptr<Variant> P_variant(new VariantConst(args.P));
    boost::shared_ptr<Variant> T_variant(new VariantConst(args.T));
    // for the tests, we can assume that group is the all group
    return boost::shared_ptr<TwoStepNPTMTK>(new TwoStepNPTMTK(args.sysdef,
        args.group,
        args.thermo_group,
        args.thermo_group_t,
        args.tau,
        args.tauP,
        T_variant,
        P_variant,
        args.mode,
        args.flags,true));
    }

#ifdef ENABLE_CUDA
//! NPTMTKIntegratorGPU factory for the unit tests
boost::shared_ptr<TwoStepNPTMTK> gpu_npt_mtk_creator(args_t args)
    {
    boost::shared_ptr<Variant> P_variant(new VariantConst(args.P));
    boost::shared_ptr<Variant> T_variant(new VariantConst(args.T));
    // for the tests, we can assume that group is the all group
    return boost::shared_ptr<TwoStepNPTMTK>(new TwoStepNPTMTKGPU(args.sysdef, args.group, args.thermo_group, args.thermo_group_t,
        args.tau, args.tauP, T_variant, P_variant,args.mode,args.flags,false));
    }

boost::shared_ptr<TwoStepNPTMTK> gpu_nph_creator(args_t args)
    {
    boost::shared_ptr<Variant> P_variant(new VariantConst(args.P));
    boost::shared_ptr<Variant> T_variant(new VariantConst(args.T));
    return boost::shared_ptr<TwoStepNPTMTK>(new TwoStepNPTMTKGPU(args.sysdef, args.group, args.thermo_group, args.thermo_group_t,
        args.tau, args.tauP, T_variant, P_variant,args.mode,args.flags,true));
    }
#endif

//! boost test case for base class integration tests
BOOST_AUTO_TEST_CASE( TwoStepNPTMTK_tests )
    {
    twostep_npt_mtk_creator npt_mtk_creator = bind(base_class_npt_mtk_creator, _1);
    boost::shared_ptr<ExecutionConfiguration> exec_conf(new ExecutionConfiguration(ExecutionConfiguration::CPU));
    npt_mtk_updater_test(npt_mtk_creator, exec_conf);
    }

//! boost test case for base class integration tests
BOOST_AUTO_TEST_CASE( TwoStepNPTMTK_aniso )
    {
    twostep_npt_mtk_creator npt_mtk_creator = bind(base_class_npt_mtk_creator, _1);
    boost::shared_ptr<ExecutionConfiguration> exec_conf(new ExecutionConfiguration(ExecutionConfiguration::CPU));
    npt_mtk_updater_aniso(npt_mtk_creator, exec_conf);
    }

//! boost test case for NPH integration
BOOST_AUTO_TEST_CASE( TwoStepNPTMTK_cubic_NPH )
    {
    twostep_npt_mtk_creator npt_mtk_creator = bind(base_class_nph_creator, _1);
    nph_integration_test(npt_mtk_creator, boost::shared_ptr<ExecutionConfiguration>(new ExecutionConfiguration(ExecutionConfiguration::CPU)));
    }
<<<<<<< HEAD

#ifdef ENABLE_CUDA
//! boost test case for GPU integration tests
BOOST_AUTO_TEST_CASE( TwoStepNPTMTKGPU_tests )
    {
    twostep_npt_mtk_creator npt_mtk_creator = bind(gpu_npt_mtk_creator, _1);
    npt_mtk_updater_test(npt_mtk_creator, boost::shared_ptr<ExecutionConfiguration>(new ExecutionConfiguration(ExecutionConfiguration::GPU)));
    }

//! boost test case for GPU integration tests
BOOST_AUTO_TEST_CASE( TwoStepNPTMTKGPU_aniso )
    {
    twostep_npt_mtk_creator npt_mtk_creator = bind(gpu_npt_mtk_creator, _1);
    npt_mtk_updater_aniso(npt_mtk_creator, boost::shared_ptr<ExecutionConfiguration>(new ExecutionConfiguration(ExecutionConfiguration::GPU)));
    }

BOOST_AUTO_TEST_CASE( TwoStepNPTMTKGPU_cubic_NPH)
    {
    twostep_npt_mtk_creator npt_mtk_creator = bind(gpu_nph_creator, _1);
    nph_integration_test(npt_mtk_creator, boost::shared_ptr<ExecutionConfiguration>(new ExecutionConfiguration(ExecutionConfiguration::GPU)));
    }
#endif

#ifdef WIN32
#pragma warning( pop )
#endif
=======
>>>>>>> ec735210
<|MERGE_RESOLUTION|>--- conflicted
+++ resolved
@@ -913,7 +913,6 @@
     twostep_npt_mtk_creator npt_mtk_creator = bind(base_class_nph_creator, _1);
     nph_integration_test(npt_mtk_creator, boost::shared_ptr<ExecutionConfiguration>(new ExecutionConfiguration(ExecutionConfiguration::CPU)));
     }
-<<<<<<< HEAD
 
 #ifdef ENABLE_CUDA
 //! boost test case for GPU integration tests
@@ -939,6 +938,4 @@
 
 #ifdef WIN32
 #pragma warning( pop )
-#endif
-=======
->>>>>>> ec735210
+#endif