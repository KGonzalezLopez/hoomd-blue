# $Id$
# $ $URL$
# Maintainer: joaander

###############################
# UNIX like OSes need a few settings for the unit test library
if (NOT WIN32)
    # first, they need the boost unit test framework added as a library
    set(ADDITIONAL_LIBS libhoomd
            ${Boost_UNIT_TEST_FRAMEWORK_LIBRARY}
            )

    # then we need to specify BOOST_TEST_DYN_LINK if the unit test framework library is a shared lib
    if("${Boost_UNIT_TEST_FRAMEWORK_LIBRARY}" MATCHES "\\.dylib$")
    add_definitions(-DBOOST_TEST_DYN_LINK)
    endif("${Boost_UNIT_TEST_FRAMEWORK_LIBRARY}" MATCHES "\\.dylib$")
    
    if("${Boost_UNIT_TEST_FRAMEWORK_LIBRARY}" MATCHES "\\.so$")
    add_definitions(-DBOOST_TEST_DYN_LINK)
    endif("${Boost_UNIT_TEST_FRAMEWORK_LIBRARY}" MATCHES "\\.so$")
endif (NOT WIN32)

####################################
## Setup valgrind options
if (UNIX AND NOT APPLE)
find_program(VALGRIND valgrind DOC 
    "valgrind executable for advanced regression tests")
endif (UNIX AND NOT APPLE)

## User gets an option to enable valgrind tests
if (VALGRIND)
    option(ENABLE_VALGRIND OFF "Enable running of unit tests through valgrind")

    set(VALGRIND_COMMON_ARGS
            "--leak-check=full;--suppressions=${CMAKE_CURRENT_SOURCE_DIR}/combined_valgrind.supp;--error-exitcode=1")
    mark_as_advanced(VALGRIND)
endif (VALGRIND)

if (ENABLE_VALGRIND)
    set(DART_TESTING_TIMEOUT 4500 CACHE STRING "Testing timeout" FORCE)
endif (ENABLE_VALGRIND)

enable_testing()

configure_file(${CMAKE_CURRENT_SOURCE_DIR}/configure.ocelot ${CMAKE_CURRENT_BINARY_DIR}/configure.ocelot COPYONLY)

###################################
## Setup all of the test executables in a for loop
set(TEST_LIST
    test_index1d
    test_molfile
    test_gpu_array
    test_pdata
    test_particle_group
    test_utils
    test_harmonic_bond_force
    test_harmonic_angle_force
    test_harmonic_dihedral_force
    test_harmonic_improper_force
    test_cgcmm_angle_force
    test_fenebond_force
    test_lj_wall_force
    test_neighborlist
    test_lj_force
    test_table_potential
    test_slj_force
    test_gaussian_force
    test_yukawa_force
    test_cgcmm_force
    test_morse_force
    test_nve_integrator
    test_nvt_integrator
    test_zero_momentum_updater
    test_temp_rescale_updater
    test_hoomd_xml
    test_system
    test_fire_energy_minimizer
    test_binary_reader_writer
    test_enforce2d_updater
    test_constraint_sphere
    )

    # put the longest tests last
    set(TEST_LIST ${TEST_LIST}
    test_bdnvt_integrator
    test_npt_integrator
<<<<<<< HEAD
    test_bd_rigid_updater)
=======
    test_dpd_integrator)
>>>>>>> 030b22d3

foreach (CUR_TEST ${TEST_LIST})
    # add and link the unit test executable
    if(ENABLE_CUDA AND EXISTS ${CMAKE_CURRENT_SOURCE_DIR}/${CUR_TEST}.cu)
    cuda_add_executable(${CUR_TEST} EXCLUDE_FROM_ALL ${CUR_TEST}.cc
            ${CMAKE_CURRENT_SOURCE_DIR}/${CUR_TEST}.cu OPTIONS
            ${CUDA_ADDITIONAL_OPTIONS})
    else(ENABLEC_CUDA AND EXISTS ${CMAKE_CURRENT_SOURCE_DIR}/${CUR_TEST}.cu)
    add_executable(${CUR_TEST} EXCLUDE_FROM_ALL ${CUR_TEST}.cc)
    endif(ENABLE_CUDA AND EXISTS ${CMAKE_CURRENT_SOURCE_DIR}/${CUR_TEST}.cu)

    add_dependencies(test_all ${CUR_TEST})
    
    target_link_libraries(${CUR_TEST} libhoomd ${ADDITIONAL_LIBS} ${HOOMD_COMMON_LIBS})
    fix_cudart_rpath(${CUR_TEST})

    # add it to the unit test list
    get_target_property(CUR_TEST_EXE ${CUR_TEST} LOCATION)
    
    # unfortunately, this needs to be handled differently in visual studio
    if (MSVC)
        add_test(${CUR_TEST} ${EXECUTABLE_OUTPUT_PATH}/${CUR_TEST})
    else (MSVC)
    # AND it needs to be handled differently for XCODE
    if (CMAKE_GENERATOR MATCHES "Xcode")
        add_test(${CUR_TEST} ${CUR_TEST})
    else (CMAKE_GENERATOR MATCHES "Xcode")
        add_test(${CUR_TEST} ${CUR_TEST_EXE})
        # add a valgrind executed test if requested
        if (ENABLE_VALGRIND)
            add_test(valgrind_${CUR_TEST} ${VALGRIND} ${VALGRIND_COMMON_ARGS} ${CUR_TEST_EXE})
        endif (ENABLE_VALGRIND)
    endif (CMAKE_GENERATOR MATCHES "Xcode")
    endif (MSVC)
endforeach (CUR_TEST)<|MERGE_RESOLUTION|>--- conflicted
+++ resolved
@@ -84,11 +84,8 @@
     set(TEST_LIST ${TEST_LIST}
     test_bdnvt_integrator
     test_npt_integrator
-<<<<<<< HEAD
+    test_dpd_integrator
     test_bd_rigid_updater)
-=======
-    test_dpd_integrator)
->>>>>>> 030b22d3
 
 foreach (CUR_TEST ${TEST_LIST})
     # add and link the unit test executable
