--- conflicted
+++ resolved
@@ -2,7 +2,6 @@
 
 [TOC]
 
-<<<<<<< HEAD
 ## v2.3.0
 
 Not yet released
@@ -20,10 +19,6 @@
 
 *Deprecated*
 
-## v2.2.3
-
-Not yet released
-=======
 ## v2.2.4
 
 Not yet released
@@ -40,7 +35,6 @@
 ## v2.2.3
 
 Released 2018/01/25
->>>>>>> 02920106
 
 *Bug fixes*
 
